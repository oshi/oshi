<?xml version="1.0" encoding="UTF-8"?>
<project xmlns="http://maven.apache.org/POM/4.0.0" xmlns:xsi="http://www.w3.org/2001/XMLSchema-instance" xsi:schemaLocation="http://maven.apache.org/POM/4.0.0 http://maven.apache.org/xsd/maven-4.0.0.xsd">
    <modelVersion>4.0.0</modelVersion>

    <parent>
        <groupId>com.github.oshi</groupId>
        <artifactId>oshi-parent</artifactId>
        <version>6.0.0-SNAPSHOT</version>
    </parent>

    <artifactId>oshi-core</artifactId>
    <packaging>jar</packaging>

    <name>oshi-core</name>

    <scm>
        <connection>scm:git:git@github.com:oshi/oshi.git</connection>
        <developerConnection>scm:git:git@github.com:oshi/oshi.git</developerConnection>
        <url>https://github.com/oshi/oshi.git</url>
        <tag>HEAD</tag>
    </scm>

    <properties>
        <!-- Users of the Spring Boot Starter Parent should include this property
            in their POM -->
        <jna.version>5.9.0</jna.version>
        <main.basedir>${project.parent.basedir}</main.basedir>
        <automatic.module.name>com.github.oshi</automatic.module.name>
    </properties>

    <dependencyManagement>
        <dependencies>
            <!-- Due to critical nature of OSHI jna usage, set to dependency management
                to help influence usage -->
            <dependency>
                <groupId>net.java.dev.jna</groupId>
                <artifactId>jna</artifactId>
                <version>${jna.version}</version>
            </dependency>
            <dependency>
                <groupId>net.java.dev.jna</groupId>
                <artifactId>jna-platform</artifactId>
                <version>${jna.version}</version>
            </dependency>
        </dependencies>
    </dependencyManagement>
    <dependencies>
        <dependency>
            <groupId>net.java.dev.jna</groupId>
            <artifactId>jna</artifactId>
        </dependency>
        <dependency>
            <groupId>net.java.dev.jna</groupId>
            <artifactId>jna-platform</artifactId>
        </dependency>
        <dependency>
            <groupId>org.slf4j</groupId>
            <artifactId>slf4j-api</artifactId>
            <version>${slf4j.version}</version>
        </dependency>
        <dependency>
            <groupId>org.slf4j</groupId>
            <artifactId>slf4j-simple</artifactId>
            <version>${slf4j.version}</version>
            <scope>test</scope>
        </dependency>
        <dependency>
            <groupId>org.junit.jupiter</groupId>
            <artifactId>junit-jupiter-api</artifactId>
            <version>${junit.version}</version>
            <scope>test</scope>
        </dependency>
        <dependency>
            <groupId>org.hamcrest</groupId>
            <artifactId>hamcrest</artifactId>
            <version>${hamcrest.version}</version>
            <scope>test</scope>
        </dependency>
        <dependency>
            <groupId>guru.nidi</groupId>
            <artifactId>code-assert</artifactId>
            <version>${code-assert.version}</version>
            <scope>test</scope>
        </dependency>
        <dependency>
            <groupId>org.mockito</groupId>
<<<<<<< HEAD
            <artifactId>mockito-inline</artifactId>
            <version>${mockito.version}</version>
=======
            <artifactId>mockito-core</artifactId>
            <version>3.12.4</version>
        </dependency>
        <dependency>
            <groupId>org.mockito</groupId>
            <artifactId>mockito-inline</artifactId>
            <version>3.8.0</version>
>>>>>>> bdabfea9
            <scope>test</scope>
        </dependency>
    </dependencies>
</project><|MERGE_RESOLUTION|>--- conflicted
+++ resolved
@@ -84,18 +84,14 @@
         </dependency>
         <dependency>
             <groupId>org.mockito</groupId>
-<<<<<<< HEAD
-            <artifactId>mockito-inline</artifactId>
+            <artifactId>mockito-core</artifactId>
             <version>${mockito.version}</version>
-=======
-            <artifactId>mockito-core</artifactId>
-            <version>3.12.4</version>
+            <scope>test</scope>
         </dependency>
         <dependency>
             <groupId>org.mockito</groupId>
             <artifactId>mockito-inline</artifactId>
-            <version>3.8.0</version>
->>>>>>> bdabfea9
+            <version>${mockito.version}</version>
             <scope>test</scope>
         </dependency>
     </dependencies>
