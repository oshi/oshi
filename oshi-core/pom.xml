--- conflicted
+++ resolved
@@ -21,11 +21,6 @@
     </scm>
 
     <properties>
-<<<<<<< HEAD
-=======
-        <!-- Users of the Spring Boot Starter Parent should include this property in their POM -->
-        <jna.version>5.10.0</jna.version>
->>>>>>> 734b86fe
         <main.basedir>${project.parent.basedir}</main.basedir>
     </properties>
 
