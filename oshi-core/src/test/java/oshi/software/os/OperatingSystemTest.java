/**
 * Oshi (https://github.com/dblock/oshi)
 *
 * Copyright (c) 2010 - 2017 The Oshi Project Team
 *
 * All rights reserved. This program and the accompanying materials
 * are made available under the terms of the Eclipse Public License v1.0
 * which accompanies this distribution, and is available at
 * http://www.eclipse.org/legal/epl-v10.html
 *
 * Maintainers:
 * dblock[at]dblock[dot]org
 * widdis[at]gmail[dot]com
 * enrico.bianchi[at]gmail[dot]com
 *
 * Contributors:
 * https://github.com/dblock/oshi/graphs/contributors
 */
package oshi.software.os;

import static org.junit.Assert.assertEquals;
import static org.junit.Assert.assertNotNull;
import static org.junit.Assert.assertTrue;

import org.junit.Test;

import oshi.SystemInfo;
import oshi.software.common.AbstractProcess;
<<<<<<< HEAD
import oshi.software.os.windows.WindowsProcess;
=======
>>>>>>> afe35878

/**
 * Test OS
 */
public class OperatingSystemTest {

    /**
     * Test operating system
     */
    @Test
    public void testOperatingSystem() {
        SystemInfo si = new SystemInfo();
        OperatingSystem os = si.getOperatingSystem();
        assertNotNull(os.getFamily());
        assertNotNull(os.getManufacturer());
        OperatingSystemVersion version = os.getVersion();
        assertNotNull(version);
        assertNotNull(version.getVersion());
        assertNotNull(version.getCodeName());
        assertNotNull(version.getBuildNumber());

        assertTrue(os.getProcessCount() >= 1);
        assertTrue(os.getThreadCount() >= 1);
        assertTrue(os.getProcessId() > 0);

        assertTrue(os.getProcesses(0, null).length > 0);
        OSProcess proc = os.getProcess(os.getProcessId());
        assertTrue(proc.getName().length() > 0);
        assertTrue(proc.getPath().length() > 0);
        assertNotNull(proc.getState());
        assertEquals(proc.getProcessID(), os.getProcessId());
        assertTrue(proc.getParentProcessID() > 0);
        assertTrue(proc.getThreadCount() > 0);
        assertTrue(proc.getPriority() >= -20 && proc.getPriority() <= 128);
        assertTrue(proc.getVirtualSize() >= proc.getResidentSetSize());
        assertTrue(proc.getResidentSetSize() >= 0);
        assertTrue(proc.getKernelTime() >= 0);
        assertTrue(proc.getUserTime() >= 0);
        assertTrue(proc.getUpTime() >= 0);
        assertTrue(proc.getStartTime() >= 0);
        assertTrue(proc.getBytesRead() >= 0);
        assertTrue(proc.getBytesWritten() >= 0);
    }

    /**
     * Test OSProcess setters and getters
     */
    @Test
    public void testOSProcessSetters(){
        SystemInfo si = new SystemInfo();
        OperatingSystem os = si.getOperatingSystem();
        OSProcess oldProcess = os.getProcess(os.getProcessId());

<<<<<<< HEAD
        WindowsProcess newProcess = new WindowsProcess(oldProcess.getName(),oldProcess.getPath(),
                7,oldProcess.getProcessID(),oldProcess.getParentProcessID(),oldProcess.getThreadCount(),
                oldProcess.getPriority(),oldProcess.getVirtualSize(),oldProcess.getResidentSetSize(),
                oldProcess.getKernelTime(),oldProcess.getUserTime(),oldProcess.getStartTime(),
                oldProcess.getBytesRead(),oldProcess.getBytesWritten(),oldProcess.getUpTime());

        newProcess.setState(oldProcess.getState());
=======
        AbstractProcess newProcess = new AbstractProcess();
        newProcess.setPath(oldProcess.getPath());
        newProcess.setBytesRead(oldProcess.getBytesRead());
        newProcess.setBytesWritten(oldProcess.getBytesWritten());
        newProcess.setKernelTime(oldProcess.getKernelTime());
        newProcess.setName(oldProcess.getName());
        newProcess.setParentProcessID(oldProcess.getParentProcessID());
        newProcess.setThreadCount(oldProcess.getThreadCount());
        newProcess.setPriority(oldProcess.getPriority());
        newProcess.setProcessID(oldProcess.getProcessID());
        newProcess.setResidentSetSize(oldProcess.getResidentSetSize());
        newProcess.setStartTime(oldProcess.getStartTime());
        newProcess.setState(oldProcess.getState());
        newProcess.setUpTime(oldProcess.getUpTime());
        newProcess.setUserTime(oldProcess.getUserTime());
        newProcess.setVirtualSize(oldProcess.getVirtualSize());
        newProcess.setBytesWritten(oldProcess.getBytesWritten());
>>>>>>> afe35878

        assertEquals(oldProcess.getBytesRead(),newProcess.getBytesRead());
        assertEquals(oldProcess.getBytesWritten(),newProcess.getBytesWritten());
        assertEquals(oldProcess.getKernelTime(),newProcess.getKernelTime());
        assertEquals(oldProcess.getName(),newProcess.getName());
        assertEquals(oldProcess.getParentProcessID(),newProcess.getParentProcessID());
        assertEquals(oldProcess.getPath(),newProcess.getPath());
        assertEquals(oldProcess.getPriority(),newProcess.getPriority());
        assertEquals(oldProcess.getProcessID(),newProcess.getProcessID());
        assertEquals(oldProcess.getResidentSetSize(),newProcess.getResidentSetSize());
        assertEquals(oldProcess.getBytesWritten(),newProcess.getBytesWritten());
        assertEquals(oldProcess.getKernelTime(),newProcess.getKernelTime());
        assertEquals(oldProcess.getStartTime(),newProcess.getStartTime());
        assertEquals(oldProcess.getVirtualSize(),newProcess.getVirtualSize());
        assertEquals(oldProcess.getState(),newProcess.getState());
        assertEquals(oldProcess.getUserTime(),newProcess.getUserTime());
    }
}
<|MERGE_RESOLUTION|>--- conflicted
+++ resolved
@@ -1,130 +1,103 @@
-/**
- * Oshi (https://github.com/dblock/oshi)
- *
- * Copyright (c) 2010 - 2017 The Oshi Project Team
- *
- * All rights reserved. This program and the accompanying materials
- * are made available under the terms of the Eclipse Public License v1.0
- * which accompanies this distribution, and is available at
- * http://www.eclipse.org/legal/epl-v10.html
- *
- * Maintainers:
- * dblock[at]dblock[dot]org
- * widdis[at]gmail[dot]com
- * enrico.bianchi[at]gmail[dot]com
- *
- * Contributors:
- * https://github.com/dblock/oshi/graphs/contributors
- */
-package oshi.software.os;
-
-import static org.junit.Assert.assertEquals;
-import static org.junit.Assert.assertNotNull;
-import static org.junit.Assert.assertTrue;
-
-import org.junit.Test;
-
-import oshi.SystemInfo;
-import oshi.software.common.AbstractProcess;
-<<<<<<< HEAD
-import oshi.software.os.windows.WindowsProcess;
-=======
->>>>>>> afe35878
-
-/**
- * Test OS
- */
-public class OperatingSystemTest {
-
-    /**
-     * Test operating system
-     */
-    @Test
-    public void testOperatingSystem() {
-        SystemInfo si = new SystemInfo();
-        OperatingSystem os = si.getOperatingSystem();
-        assertNotNull(os.getFamily());
-        assertNotNull(os.getManufacturer());
-        OperatingSystemVersion version = os.getVersion();
-        assertNotNull(version);
-        assertNotNull(version.getVersion());
-        assertNotNull(version.getCodeName());
-        assertNotNull(version.getBuildNumber());
-
-        assertTrue(os.getProcessCount() >= 1);
-        assertTrue(os.getThreadCount() >= 1);
-        assertTrue(os.getProcessId() > 0);
-
-        assertTrue(os.getProcesses(0, null).length > 0);
-        OSProcess proc = os.getProcess(os.getProcessId());
-        assertTrue(proc.getName().length() > 0);
-        assertTrue(proc.getPath().length() > 0);
-        assertNotNull(proc.getState());
-        assertEquals(proc.getProcessID(), os.getProcessId());
-        assertTrue(proc.getParentProcessID() > 0);
-        assertTrue(proc.getThreadCount() > 0);
-        assertTrue(proc.getPriority() >= -20 && proc.getPriority() <= 128);
-        assertTrue(proc.getVirtualSize() >= proc.getResidentSetSize());
-        assertTrue(proc.getResidentSetSize() >= 0);
-        assertTrue(proc.getKernelTime() >= 0);
-        assertTrue(proc.getUserTime() >= 0);
-        assertTrue(proc.getUpTime() >= 0);
-        assertTrue(proc.getStartTime() >= 0);
-        assertTrue(proc.getBytesRead() >= 0);
-        assertTrue(proc.getBytesWritten() >= 0);
-    }
-
-    /**
-     * Test OSProcess setters and getters
-     */
-    @Test
-    public void testOSProcessSetters(){
-        SystemInfo si = new SystemInfo();
-        OperatingSystem os = si.getOperatingSystem();
-        OSProcess oldProcess = os.getProcess(os.getProcessId());
-
-<<<<<<< HEAD
-        WindowsProcess newProcess = new WindowsProcess(oldProcess.getName(),oldProcess.getPath(),
-                7,oldProcess.getProcessID(),oldProcess.getParentProcessID(),oldProcess.getThreadCount(),
-                oldProcess.getPriority(),oldProcess.getVirtualSize(),oldProcess.getResidentSetSize(),
-                oldProcess.getKernelTime(),oldProcess.getUserTime(),oldProcess.getStartTime(),
-                oldProcess.getBytesRead(),oldProcess.getBytesWritten(),oldProcess.getUpTime());
-
-        newProcess.setState(oldProcess.getState());
-=======
-        AbstractProcess newProcess = new AbstractProcess();
-        newProcess.setPath(oldProcess.getPath());
-        newProcess.setBytesRead(oldProcess.getBytesRead());
-        newProcess.setBytesWritten(oldProcess.getBytesWritten());
-        newProcess.setKernelTime(oldProcess.getKernelTime());
-        newProcess.setName(oldProcess.getName());
-        newProcess.setParentProcessID(oldProcess.getParentProcessID());
-        newProcess.setThreadCount(oldProcess.getThreadCount());
-        newProcess.setPriority(oldProcess.getPriority());
-        newProcess.setProcessID(oldProcess.getProcessID());
-        newProcess.setResidentSetSize(oldProcess.getResidentSetSize());
-        newProcess.setStartTime(oldProcess.getStartTime());
-        newProcess.setState(oldProcess.getState());
-        newProcess.setUpTime(oldProcess.getUpTime());
-        newProcess.setUserTime(oldProcess.getUserTime());
-        newProcess.setVirtualSize(oldProcess.getVirtualSize());
-        newProcess.setBytesWritten(oldProcess.getBytesWritten());
->>>>>>> afe35878
-
-        assertEquals(oldProcess.getBytesRead(),newProcess.getBytesRead());
-        assertEquals(oldProcess.getBytesWritten(),newProcess.getBytesWritten());
-        assertEquals(oldProcess.getKernelTime(),newProcess.getKernelTime());
-        assertEquals(oldProcess.getName(),newProcess.getName());
-        assertEquals(oldProcess.getParentProcessID(),newProcess.getParentProcessID());
-        assertEquals(oldProcess.getPath(),newProcess.getPath());
-        assertEquals(oldProcess.getPriority(),newProcess.getPriority());
-        assertEquals(oldProcess.getProcessID(),newProcess.getProcessID());
-        assertEquals(oldProcess.getResidentSetSize(),newProcess.getResidentSetSize());
-        assertEquals(oldProcess.getBytesWritten(),newProcess.getBytesWritten());
-        assertEquals(oldProcess.getKernelTime(),newProcess.getKernelTime());
-        assertEquals(oldProcess.getStartTime(),newProcess.getStartTime());
-        assertEquals(oldProcess.getVirtualSize(),newProcess.getVirtualSize());
-        assertEquals(oldProcess.getState(),newProcess.getState());
-        assertEquals(oldProcess.getUserTime(),newProcess.getUserTime());
-    }
-}
+/**
+ * Oshi (https://github.com/dblock/oshi)
+ *
+ * Copyright (c) 2010 - 2017 The Oshi Project Team
+ *
+ * All rights reserved. This program and the accompanying materials
+ * are made available under the terms of the Eclipse Public License v1.0
+ * which accompanies this distribution, and is available at
+ * http://www.eclipse.org/legal/epl-v10.html
+ *
+ * Maintainers:
+ * dblock[at]dblock[dot]org
+ * widdis[at]gmail[dot]com
+ * enrico.bianchi[at]gmail[dot]com
+ *
+ * Contributors:
+ * https://github.com/dblock/oshi/graphs/contributors
+ */
+package oshi.software.os;
+
+import org.junit.Test;
+import oshi.SystemInfo;
+import oshi.software.os.windows.WindowsProcess;
+
+import static org.junit.Assert.*;
+
+/**
+ * Test OS
+ */
+public class OperatingSystemTest {
+
+    /**
+     * Test operating system
+     */
+    @Test
+    public void testOperatingSystem() {
+        SystemInfo si = new SystemInfo();
+        OperatingSystem os = si.getOperatingSystem();
+        assertNotNull(os.getFamily());
+        assertNotNull(os.getManufacturer());
+        OperatingSystemVersion version = os.getVersion();
+        assertNotNull(version);
+        assertNotNull(version.getVersion());
+        assertNotNull(version.getCodeName());
+        assertNotNull(version.getBuildNumber());
+
+        assertTrue(os.getProcessCount() >= 1);
+        assertTrue(os.getThreadCount() >= 1);
+        assertTrue(os.getProcessId() > 0);
+
+        assertTrue(os.getProcesses(0, null).length > 0);
+        OSProcess proc = os.getProcess(os.getProcessId());
+        assertTrue(proc.getName().length() > 0);
+        assertTrue(proc.getPath().length() > 0);
+        assertNotNull(proc.getState());
+        assertEquals(proc.getProcessID(), os.getProcessId());
+        assertTrue(proc.getParentProcessID() > 0);
+        assertTrue(proc.getThreadCount() > 0);
+        assertTrue(proc.getPriority() >= -20 && proc.getPriority() <= 128);
+        assertTrue(proc.getVirtualSize() >= proc.getResidentSetSize());
+        assertTrue(proc.getResidentSetSize() >= 0);
+        assertTrue(proc.getKernelTime() >= 0);
+        assertTrue(proc.getUserTime() >= 0);
+        assertTrue(proc.getUpTime() >= 0);
+        assertTrue(proc.getStartTime() >= 0);
+        assertTrue(proc.getBytesRead() >= 0);
+        assertTrue(proc.getBytesWritten() >= 0);
+    }
+
+    /**
+     * Test OSProcess setters and getters
+     */
+    @Test
+    public void testOSProcessSetters(){
+        SystemInfo si = new SystemInfo();
+        OperatingSystem os = si.getOperatingSystem();
+        OSProcess oldProcess = os.getProcess(os.getProcessId());
+
+        WindowsProcess newProcess = new WindowsProcess(oldProcess.getName(),oldProcess.getPath(),
+                7,oldProcess.getProcessID(),oldProcess.getParentProcessID(),oldProcess.getThreadCount(),
+                oldProcess.getPriority(),oldProcess.getVirtualSize(),oldProcess.getResidentSetSize(),
+                oldProcess.getKernelTime(),oldProcess.getUserTime(),oldProcess.getStartTime(),
+                oldProcess.getBytesRead(),oldProcess.getBytesWritten(),oldProcess.getUpTime());
+
+        newProcess.setState(oldProcess.getState());
+
+        assertEquals(oldProcess.getBytesRead(),newProcess.getBytesRead());
+        assertEquals(oldProcess.getBytesWritten(),newProcess.getBytesWritten());
+        assertEquals(oldProcess.getKernelTime(),newProcess.getKernelTime());
+        assertEquals(oldProcess.getName(),newProcess.getName());
+        assertEquals(oldProcess.getParentProcessID(),newProcess.getParentProcessID());
+        assertEquals(oldProcess.getPath(),newProcess.getPath());
+        assertEquals(oldProcess.getPriority(),newProcess.getPriority());
+        assertEquals(oldProcess.getProcessID(),newProcess.getProcessID());
+        assertEquals(oldProcess.getResidentSetSize(),newProcess.getResidentSetSize());
+        assertEquals(oldProcess.getBytesWritten(),newProcess.getBytesWritten());
+        assertEquals(oldProcess.getKernelTime(),newProcess.getKernelTime());
+        assertEquals(oldProcess.getStartTime(),newProcess.getStartTime());
+        assertEquals(oldProcess.getVirtualSize(),newProcess.getVirtualSize());
+        assertEquals(oldProcess.getState(),newProcess.getState());
+        assertEquals(oldProcess.getUserTime(),newProcess.getUserTime());
+    }
+}