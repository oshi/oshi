--- conflicted
+++ resolved
@@ -51,35 +51,6 @@
  */
 class FileUtilTest {
 
-<<<<<<< HEAD
-    /*
-     * File sources
-     */
-    private static final String PROJECTROOT;
-    static {
-        String root;
-        try {
-            File core = new File("oshi-core");
-            if (core.exists()) {
-                // If we're in main project directory get path to oshi-core
-                root = core.getCanonicalPath();
-            } else {
-                // Assume we must be in module root
-                root = new File("../oshi-core").getCanonicalPath();
-            }
-        } catch (IOException e) {
-            throw new ExceptionInInitializerError(e.getMessage());
-        }
-        PROJECTROOT = root;
-    }
-    private static final String THISCLASS = PROJECTROOT + "/src/test/java/oshi/util/FileUtilTest.java";
-    private static final String INT_FILE = PROJECTROOT + "/src/test/resources/test.integer.txt";
-    private static final String STRING_FILE = PROJECTROOT + "/src/test/resources/test.string.txt";
-    private static final String PROCIO_FILE = PROJECTROOT + "/src/test/resources/test.procio.txt";
-    private static final String NO_FILE = PROJECTROOT + "/does/not/exist";
-
-=======
->>>>>>> 8bc8b681
     /**
      * Test read file.
      */
