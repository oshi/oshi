--- conflicted
+++ resolved
@@ -222,13 +222,13 @@
     NetworkParams getNetworkParams();
 
     /**
-<<<<<<< HEAD
      * Gets the all services running on system
      *
      * @return OSService object
      */
     OSService[] getServices();
-=======
+    
+    /*
      * A class representing a Logical Processor and its replationship to physical
      * processors, physical packages, and logical groupings such as NUMA Nodes and
      * Processor groups, useful for identifying processor topology.
@@ -286,5 +286,4 @@
             return this.versionStr;
         }
     }
->>>>>>> 50024cac
 }