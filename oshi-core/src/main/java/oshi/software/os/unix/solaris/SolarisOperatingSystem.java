/**
 * OSHI (https://github.com/oshi/oshi)
 *
 * Copyright (c) 2010 - 2019 The OSHI Project Team:
 * https://github.com/oshi/oshi/graphs/contributors
 *
 * Permission is hereby granted, free of charge, to any person obtaining a copy
 * of this software and associated documentation files (the "Software"), to deal
 * in the Software without restriction, including without limitation the rights
 * to use, copy, modify, merge, publish, distribute, sublicense, and/or sell
 * copies of the Software, and to permit persons to whom the Software is
 * furnished to do so, subject to the following conditions:
 * The above copyright notice and this permission notice shall be included in
 * all copies or substantial portions of the Software.
 *
 * THE SOFTWARE IS PROVIDED "AS IS", WITHOUT WARRANTY OF ANY KIND, EXPRESS OR
 * IMPLIED, INCLUDING BUT NOT LIMITED TO THE WARRANTIES OF MERCHANTABILITY,
 * FITNESS FOR A PARTICULAR PURPOSE AND NONINFRINGEMENT. IN NO EVENT SHALL THE
 * AUTHORS OR COPYRIGHT HOLDERS BE LIABLE FOR ANY CLAIM, DAMAGES OR OTHER
 * LIABILITY, WHETHER IN AN ACTION OF CONTRACT, TORT OR OTHERWISE, ARISING FROM,
 * OUT OF OR IN CONNECTION WITH THE SOFTWARE OR THE USE OR OTHER DEALINGS IN THE
 * SOFTWARE.
 */
package oshi.software.os.unix.solaris;

import static oshi.software.os.OSService.State.RUNNING;
import static oshi.software.os.OSService.State.STOPPED;

import java.io.File;
import java.util.ArrayList;
import java.util.List;
import java.util.Map;

import com.sun.jna.platform.unix.solaris.LibKstat.Kstat; // NOSONAR squid:S1191

import oshi.jna.platform.unix.solaris.SolarisLibc;
import oshi.software.common.AbstractOperatingSystem;
import oshi.software.os.FileSystem;
import oshi.software.os.NetworkParams;
import oshi.software.os.OSProcess;
import oshi.software.os.OSService;
import oshi.util.ExecutingCommand;
import oshi.util.LsofUtil;
import oshi.util.ParseUtil;
import oshi.util.platform.linux.ProcUtil;
import oshi.util.platform.unix.solaris.KstatUtil;
import oshi.util.platform.unix.solaris.KstatUtil.KstatChain;

/**
 * Linux is a family of free operating systems most commonly used on personal
 * computers.
 */
public class SolarisOperatingSystem extends AbstractOperatingSystem {

    private static final long BOOTTIME = querySystemBootTime();

    /**
     * <p>
     * Constructor for SolarisOperatingSystem.
     * </p>
     */
    @SuppressWarnings("deprecation")
    public SolarisOperatingSystem() {
        this.version = new SolarisOSVersionInfoEx();
    }

    @Override
    public String queryManufacturer() {
        return "Oracle";
    }

    @Override
    public FamilyVersionInfo queryFamilyVersionInfo() {
        String[] split = ParseUtil.whitespaces.split(ExecutingCommand.getFirstAnswer("uname -rv"));
        String version = split[0];
        String buildNumber = null;
        if (split.length > 1) {
            buildNumber = split[1];
        }
        return new FamilyVersionInfo("SunOS", new OSVersionInfo(version, "Solaris", buildNumber));
    }

    @Override
    protected int queryBitness(int jvmBitness) {
<<<<<<< HEAD
        if (jvmBitness == 64) {
            return 64;
=======
        if (jvmBitness < 64) {
            return ParseUtil.parseIntOrDefault(ExecutingCommand.getFirstAnswer("isainfo -b"), 32);
>>>>>>> f07435d8
        }
        return ParseUtil.parseIntOrDefault(ExecutingCommand.getFirstAnswer("isainfo -b"), 32);
    }

    @Override
    protected boolean queryElevated() {
        return System.getenv("SUDO_COMMAND") != null;
    }

    @Override
    public FileSystem getFileSystem() {
        return new SolarisFileSystem();
    }

    @Override
    public OSProcess[] getProcesses(int limit, ProcessSort sort, boolean slowFields) {
        List<OSProcess> procs = getProcessListFromPS(
                "ps -eo s,pid,ppid,user,uid,group,gid,nlwp,pri,vsz,rss,etime,time,comm,args", -1, slowFields);
        List<OSProcess> sorted = processSort(procs, limit, sort);
        return sorted.toArray(new OSProcess[0]);
    }

    @Override
    public OSProcess getProcess(int pid, boolean slowFields) {
        List<OSProcess> procs = getProcessListFromPS(
                "ps -o s,pid,ppid,user,uid,group,gid,nlwp,pri,vsz,rss,etime,time,comm,args -p ", pid, slowFields);
        if (procs.isEmpty()) {
            return null;
        }
        return procs.get(0);
    }

    @Override
    public OSProcess[] getChildProcesses(int parentPid, int limit, ProcessSort sort) {
        List<OSProcess> procs = getProcessListFromPS(
                "ps -eo s,pid,ppid,user,uid,group,gid,nlwp,pri,vsz,rss,etime,time,comm,args --ppid", parentPid, true);
        List<OSProcess> sorted = processSort(procs, limit, sort);
        return sorted.toArray(new OSProcess[0]);
    }

    private List<OSProcess> getProcessListFromPS(String psCommand, int pid, boolean slowFields) {
        Map<Integer, String> cwdMap = LsofUtil.getCwdMap(pid);
        List<OSProcess> procs = new ArrayList<>();
        List<String> procList = ExecutingCommand.runNative(psCommand + (pid < 0 ? "" : pid));
        if (procList.isEmpty() || procList.size() < 2) {
            return procs;
        }
        // remove header row
        procList.remove(0);
        // Fill list
        for (String proc : procList) {
            String[] split = ParseUtil.whitespaces.split(proc.trim(), 15);
            // Elements should match ps command order
            if (split.length < 15) {
                continue;
            }
            long now = System.currentTimeMillis();
            OSProcess sproc = new OSProcess(this);
            switch (split[0].charAt(0)) {
            case 'O':
                sproc.setState(OSProcess.State.RUNNING);
                break;
            case 'S':
                sproc.setState(OSProcess.State.SLEEPING);
                break;
            case 'R':
            case 'W':
                sproc.setState(OSProcess.State.WAITING);
                break;
            case 'Z':
                sproc.setState(OSProcess.State.ZOMBIE);
                break;
            case 'T':
                sproc.setState(OSProcess.State.STOPPED);
                break;
            default:
                sproc.setState(OSProcess.State.OTHER);
                break;
            }
            sproc.setProcessID(ParseUtil.parseIntOrDefault(split[1], 0));
            sproc.setParentProcessID(ParseUtil.parseIntOrDefault(split[2], 0));
            sproc.setUser(split[3]);
            sproc.setUserID(split[4]);
            sproc.setGroup(split[5]);
            sproc.setGroupID(split[6]);
            sproc.setThreadCount(ParseUtil.parseIntOrDefault(split[7], 0));
            sproc.setPriority(ParseUtil.parseIntOrDefault(split[8], 0));
            // These are in KB, multiply
            sproc.setVirtualSize(ParseUtil.parseLongOrDefault(split[9], 0) * 1024);
            sproc.setResidentSetSize(ParseUtil.parseLongOrDefault(split[10], 0) * 1024);
            // Avoid divide by zero for processes up less than a second
            long elapsedTime = ParseUtil.parseDHMSOrDefault(split[11], 0L);
            sproc.setUpTime(elapsedTime < 1L ? 1L : elapsedTime);
            sproc.setStartTime(now - sproc.getUpTime());
            sproc.setUserTime(ParseUtil.parseDHMSOrDefault(split[12], 0L));
            sproc.setPath(split[13]);
            sproc.setName(sproc.getPath().substring(sproc.getPath().lastIndexOf('/') + 1));
            sproc.setCommandLine(split[14]);
            sproc.setCurrentWorkingDirectory(cwdMap.getOrDefault(sproc.getProcessID(), ""));
            // bytes read/written not easily available

            if (slowFields) {
                List<String> openFilesList = ExecutingCommand.runNative(String.format("lsof -p %d", pid));
                sproc.setOpenFiles(openFilesList.size() - 1L);

                List<String> pflags = ExecutingCommand.runNative("pflags " + pid);
                for (String line : pflags) {
                    if (line.contains("data model")) {
                        if (line.contains("LP32")) {
                            sproc.setBitness(32);
                        } else if (line.contains("LP64")) {
                            sproc.setBitness(64);
                        }
                        break;
                    }
                }
            }
            procs.add(sproc);
        }
        return procs;
    }

    @Override
    public int getProcessId() {
        return SolarisLibc.INSTANCE.getpid();
    }

    @Override
    public int getProcessCount() {
        return ProcUtil.getPidFiles().length;
    }

    @Override
    public int getThreadCount() {
        List<String> threadList = ExecutingCommand.runNative("ps -eLo pid");
        if (!threadList.isEmpty()) {
            // Subtract 1 for header
            return threadList.size() - 1;
        }
        return getProcessCount();
    }

    @Override
    public long getSystemUptime() {
        return querySystemUptime();
    }

    private static long querySystemUptime() {
        try (KstatChain kc = KstatUtil.openChain()) {
            Kstat ksp = kc.lookup("unix", 0, "system_misc");
            if (ksp != null) {
                // Snap Time is in nanoseconds; divide for seconds
                return ksp.ks_snaptime / 1_000_000_000L;
            }
        }
        return 0L;
    }

    @Override
    public long getSystemBootTime() {
        return BOOTTIME;
    }

    private static long querySystemBootTime() {
        try (KstatChain kc = KstatUtil.openChain()) {
            Kstat ksp = kc.lookup("unix", 0, "system_misc");
            if (ksp != null && kc.read(ksp)) {
                return KstatUtil.dataLookupLong(ksp, "boot_time");
            }
        }
        return System.currentTimeMillis() / 1000L - querySystemUptime();
    }

    @Override
    public NetworkParams getNetworkParams() {
        return new SolarisNetworkParams();
    }

    @Override
    public OSService[] getServices() {
        List<OSService> services = new ArrayList<>();
        // Get legacy RC service name possibilities
        List<String> legacySvcs = new ArrayList<>();
        File dir = new File("/etc/init.d");
        File[] listFiles;
        if (dir.exists() && dir.isDirectory() && (listFiles = dir.listFiles()) != null) {
            for (File f : listFiles) {
                legacySvcs.add(f.getName());
            }
        }
        // Iterate service list
        List<String> svcs = ExecutingCommand.runNative("svcs -p");
        /*-
         Output:
         STATE          STIME    FRMI
         legacy_run     23:56:49 lrc:/etc/rc2_d/S47pppd
         legacy_run     23:56:49 lrc:/etc/rc2_d/S81dodatadm_udaplt
         legacy_run     23:56:49 lrc:/etc/rc2_d/S89PRESERVE
         online         23:56:25 svc:/system/early-manifest-import:default
         online         23:56:25 svc:/system/svc/restarter:default
                        23:56:24       13 svc.startd
                        ...
         */
        for (String line : svcs) {
            if (line.startsWith("online")) {
                int delim = line.lastIndexOf(":/");
                if (delim > 0) {
                    String name = line.substring(delim + 1);
                    if (name.endsWith(":default")) {
                        name = name.substring(0, name.length() - 8);
                    }
                    services.add(new OSService(name, 0, STOPPED));
                }
            } else if (line.startsWith(" ")) {
                String[] split = ParseUtil.whitespaces.split(line.trim());
                if (split.length == 3) {
                    services.add(new OSService(split[2], ParseUtil.parseIntOrDefault(split[1], 0), RUNNING));
                }
            } else if (line.startsWith("legacy_run")) {
                for (String svc : legacySvcs) {
                    if (line.endsWith(svc)) {
                        services.add(new OSService(svc, 0, STOPPED));
                        break;
                    }
                }
            }
        }
        return services.toArray(new OSService[0]);
    }
}<|MERGE_RESOLUTION|>--- conflicted
+++ resolved
@@ -82,13 +82,8 @@
 
     @Override
     protected int queryBitness(int jvmBitness) {
-<<<<<<< HEAD
         if (jvmBitness == 64) {
             return 64;
-=======
-        if (jvmBitness < 64) {
-            return ParseUtil.parseIntOrDefault(ExecutingCommand.getFirstAnswer("isainfo -b"), 32);
->>>>>>> f07435d8
         }
         return ParseUtil.parseIntOrDefault(ExecutingCommand.getFirstAnswer("isainfo -b"), 32);
     }
