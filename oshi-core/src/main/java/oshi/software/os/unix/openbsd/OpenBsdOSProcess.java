/*
 * MIT License
 *
 * Copyright (c) 2010 - 2021 The OSHI Project Contributors: https://github.com/oshi/oshi/graphs/contributors
 *
 * Permission is hereby granted, free of charge, to any person obtaining a copy
 * of this software and associated documentation files (the "Software"), to deal
 * in the Software without restriction, including without limitation the rights
 * to use, copy, modify, merge, publish, distribute, sublicense, and/or sell
 * copies of the Software, and to permit persons to whom the Software is
 * furnished to do so, subject to the following conditions:
 *
 * The above copyright notice and this permission notice shall be included in all
 * copies or substantial portions of the Software.
 *
 * THE SOFTWARE IS PROVIDED "AS IS", WITHOUT WARRANTY OF ANY KIND, EXPRESS OR
 * IMPLIED, INCLUDING BUT NOT LIMITED TO THE WARRANTIES OF MERCHANTABILITY,
 * FITNESS FOR A PARTICULAR PURPOSE AND NONINFRINGEMENT. IN NO EVENT SHALL THE
 * AUTHORS OR COPYRIGHT HOLDERS BE LIABLE FOR ANY CLAIM, DAMAGES OR OTHER
 * LIABILITY, WHETHER IN AN ACTION OF CONTRACT, TORT OR OTHERWISE, ARISING FROM,
 * OUT OF OR IN CONNECTION WITH THE SOFTWARE OR THE USE OR OTHER DEALINGS IN THE
 * SOFTWARE.
 */
package oshi.software.os.unix.openbsd;

import static oshi.software.os.OSProcess.State.INVALID;
import static oshi.software.os.OSProcess.State.OTHER;
import static oshi.software.os.OSProcess.State.RUNNING;
import static oshi.software.os.OSProcess.State.SLEEPING;
import static oshi.software.os.OSProcess.State.STOPPED;
import static oshi.software.os.OSProcess.State.WAITING;
import static oshi.software.os.OSProcess.State.ZOMBIE;
import static oshi.util.Memoizer.memoize;

import java.util.ArrayList;
<<<<<<< HEAD
import java.util.Collections;
import java.util.LinkedHashMap;
=======
import java.util.Arrays;
>>>>>>> 9ae88cc5
import java.util.List;
import java.util.Map;
import java.util.function.Supplier;
import java.util.stream.Collectors;

import org.slf4j.Logger;
import org.slf4j.LoggerFactory;

import com.sun.jna.Memory; // NOSONAR squid:S1191
import com.sun.jna.Native;
import com.sun.jna.Pointer;
import com.sun.jna.platform.unix.LibCAPI.size_t;

import oshi.annotation.concurrent.ThreadSafe;
import oshi.jna.platform.unix.NativeSizeTByReference;
import oshi.jna.platform.unix.openbsd.OpenBsdLibc;
import oshi.software.common.AbstractOSProcess;
import oshi.software.os.OSThread;
import oshi.software.os.unix.openbsd.OpenBsdOperatingSystem.PsKeywords;
import oshi.util.ExecutingCommand;
import oshi.util.ParseUtil;
import oshi.util.platform.unix.openbsd.FstatUtil;

/**
 * OSProcess implementation
 */
@ThreadSafe
public class OpenBsdOSProcess extends AbstractOSProcess {

<<<<<<< HEAD
    private static final Logger LOG = LoggerFactory.getLogger(OpenBsdOSProcess.class);

    private static final int ARGMAX;
    static {
        int[] mib = new int[2];
        mib[0] = 1; // CTL_KERN
        mib[1] = 8; // KERN_ARGMAX
        Memory m = new Memory(Integer.BYTES);
        NativeSizeTByReference size = new NativeSizeTByReference(new size_t(Integer.BYTES));
        if (OpenBsdLibc.INSTANCE.sysctl(mib, mib.length, m, size, null, size_t.ZERO) == 0) {
            ARGMAX = m.getInt(0);
        } else {
            LOG.warn("Failed sysctl call for process arguments max size (kern.argmax). Error code: {}",
                    Native.getLastError());
            ARGMAX = 0;
        }
    }

    private Supplier<String> commandLine = memoize(this::queryCommandLine);
    private Supplier<List<String>> arguments = memoize(this::queryArguments);
    private Supplier<Map<String, String>> environmentVariables = memoize(this::queryEnvironmentVariables);
=======
    /*
     * Package-private for use by OpenBsdOSThread
     */
    enum PsThreadColumns {
        TID, STATE, ETIME, CPUTIME, NIVCSW, NVCSW, MAJFLT, MINFLT, PRI, ARGS;
    }

    static final String PS_THREAD_COLUMNS = Arrays.stream(PsThreadColumns.values()).map(Enum::name)
            .map(String::toLowerCase).collect(Collectors.joining(","));

    private Supplier<Integer> bitness = memoize(this::queryBitness);
>>>>>>> 9ae88cc5

    private String name;
    private String path = "";
    private String user;
    private String userID;
    private String group;
    private String groupID;
    private State state = INVALID;
    private int parentProcessID;
    private int threadCount;
    private int priority;
    private long virtualSize;
    private long residentSetSize;
    private long kernelTime;
    private long userTime;
    private long startTime;
    private long upTime;
    private long bytesRead;
    private long bytesWritten;
    private long minorFaults;
    private long majorFaults;
    private long contextSwitches;
    private int bitness;
    private String commandLineBackup;

    public OpenBsdOSProcess(int pid, Map<PsKeywords, String> psMap) {
        super(pid);
        // OpenBSD does not maintain a compatibility layer.
        // Process bitness is OS bitness
        this.bitness = Native.LONG_SIZE * 8;
        updateThreadCount();
        updateAttributes(psMap);
    }

    @Override
    public String getName() {
        return this.name;
    }

    @Override
    public String getPath() {
        return this.path;
    }

    @Override
    public String getCommandLine() {
        return this.commandLine.get();
    }

    private String queryCommandLine() {
        String cl = String.join(" ", getArguments());
        return cl.isEmpty() ? this.commandLineBackup : cl;
    }

    @Override
    public List<String> getArguments() {
        return arguments.get();
    }

    private List<String> queryArguments() {
        if (ARGMAX > 0) {
            // Get arguments via sysctl(3)
            int[] mib = new int[4];
            mib[0] = 1; // CTL_KERN
            mib[1] = 55; // KERN_PROC_ARGS
            mib[2] = getProcessID();
            mib[3] = 1; // KERN_PROC_ARGV
            // Allocate memory for arguments
            Memory m = new Memory(ARGMAX);
            NativeSizeTByReference size = new NativeSizeTByReference(new size_t(ARGMAX));
            // Fetch arguments
            if (OpenBsdLibc.INSTANCE.sysctl(mib, mib.length, m, size, null, size_t.ZERO) == 0) {
                // Returns a null-terminated list of pointers to the actual data
                List<String> args = new ArrayList<>();
                // To iterate the pointer-list
                long offset = 0;
                // Get the data base address to calculate offsets
                long baseAddr = Pointer.nativeValue(m);
                long maxAddr = baseAddr + size.getValue().longValue();
                // Get the address of the data. If null (0) we're done iterating
                long argAddr = Pointer.nativeValue(m.getPointer(offset));
                while (argAddr > baseAddr && argAddr < maxAddr) {
                    args.add(m.getString(argAddr - baseAddr));
                    offset += Native.POINTER_SIZE;
                    argAddr = Pointer.nativeValue(m.getPointer(offset));
                }
                return Collections.unmodifiableList(args);
            }
        }
        return Collections.emptyList();
    }

    @Override
    public Map<String, String> getEnvironmentVariables() {
        return environmentVariables.get();
    }

    private Map<String, String> queryEnvironmentVariables() {
        // Get environment variables via sysctl(3)
        int[] mib = new int[4];
        mib[0] = 1; // CTL_KERN
        mib[1] = 55; // KERN_PROC_ARGS
        mib[2] = getProcessID();
        mib[3] = 3; // KERN_PROC_ENV
        // Allocate memory for environment variables
        Memory m = new Memory(ARGMAX);
        NativeSizeTByReference size = new NativeSizeTByReference(new size_t(ARGMAX));
        // Fetch environment variables
        if (OpenBsdLibc.INSTANCE.sysctl(mib, mib.length, m, size, null, size_t.ZERO) == 0) {
            // Returns a null-terminated list of pointers to the actual data
            Map<String, String> env = new LinkedHashMap<>();
            // To iterate the pointer-list
            long offset = 0;
            // Get the data base address to calculate offsets
            long baseAddr = Pointer.nativeValue(m);
            long maxAddr = baseAddr + size.getValue().longValue();
            // Get the address of the data. If null (0) we're done iterating
            long argAddr = Pointer.nativeValue(m.getPointer(offset));
            while (argAddr > baseAddr && argAddr < maxAddr) {
                String envStr = m.getString(argAddr - baseAddr);
                int idx = envStr.indexOf('=');
                if (idx > 0) {
                    env.put(envStr.substring(0, idx), envStr.substring(idx + 1));
                }
                offset += Native.POINTER_SIZE;
                argAddr = Pointer.nativeValue(m.getPointer(offset));
            }
            return Collections.unmodifiableMap(env);
        }
        return Collections.emptyMap();
    }

    @Override
    public String getCurrentWorkingDirectory() {
        return FstatUtil.getCwd(getProcessID());
    }

    @Override
    public String getUser() {
        return this.user;
    }

    @Override
    public String getUserID() {
        return this.userID;
    }

    @Override
    public String getGroup() {
        return this.group;
    }

    @Override
    public String getGroupID() {
        return this.groupID;
    }

    @Override
    public State getState() {
        return this.state;
    }

    @Override
    public int getParentProcessID() {
        return this.parentProcessID;
    }

    @Override
    public int getThreadCount() {
        return this.threadCount;
    }

    @Override
    public int getPriority() {
        return this.priority;
    }

    @Override
    public long getVirtualSize() {
        return this.virtualSize;
    }

    @Override
    public long getResidentSetSize() {
        return this.residentSetSize;
    }

    @Override
    public long getKernelTime() {
        return this.kernelTime;
    }

    @Override
    public long getUserTime() {
        return this.userTime;
    }

    @Override
    public long getUpTime() {
        return this.upTime;
    }

    @Override
    public long getStartTime() {
        return this.startTime;
    }

    @Override
    public long getBytesRead() {
        return this.bytesRead;
    }

    @Override
    public long getBytesWritten() {
        return this.bytesWritten;
    }

    @Override
    public long getOpenFiles() {
        return FstatUtil.getOpenFiles(getProcessID());
    }

    @Override
    public int getBitness() {
        return this.bitness;
    }

    @Override
    public long getAffinityMask() {
        long bitMask = 0L;
        // Would prefer to use native cpuset_getaffinity call but variable sizing is
        // kernel-dependent and requires C macros, so we use commandline instead.
        String cpuset = ExecutingCommand.getFirstAnswer("cpuset -gp " + getProcessID());
        // Sample output:
        // pid 8 mask: 0, 1
        // cpuset: getaffinity: No such process
        String[] split = cpuset.split(":");
        if (split.length > 1) {
            String[] bits = split[1].split(",");
            for (String bit : bits) {
                int bitToSet = ParseUtil.parseIntOrDefault(bit.trim(), -1);
                if (bitToSet >= 0) {
                    bitMask |= 1L << bitToSet;
                }
            }
        }
        return bitMask;
    }

    @Override
    public List<OSThread> getThreadDetails() {
        List<OSThread> threads = new ArrayList<>();
        String psCommand = "ps -aHwwxo " + PS_THREAD_COLUMNS;
        if (getProcessID() >= 0) {
            psCommand += " -p " + getProcessID();
        }
        List<String> threadList = ExecutingCommand.runNative(psCommand);
        if (threadList.isEmpty() || threadList.size() < 2) {
            return threads;
        }
        // remove header row
        threadList.remove(0);
        // Fill list
        for (String thread : threadList) {
            Map<PsThreadColumns, String> threadMap = ParseUtil.stringToEnumMap(PsThreadColumns.class, thread.trim(),
                    ' ');
            if (threadMap.containsKey(PsThreadColumns.ARGS)) {
                threads.add(new OpenBsdOSThread(getProcessID(), threadMap));
            }
        }
        return threads;
    }

    @Override
    public long getMinorFaults() {
        return this.minorFaults;
    }

    @Override
    public long getMajorFaults() {
        return this.majorFaults;
    }

    @Override
    public long getContextSwitches() {
        return this.contextSwitches;
    }

    @Override
    public boolean updateAttributes() {
        // 'ps' does not provide threadCount or kernelTime on OpenBSD
        String psCommand = "ps -awwxo " + OpenBsdOperatingSystem.PS_COMMAND_ARGS + " -p " + getProcessID();
        List<String> procList = ExecutingCommand.runNative(psCommand);
        if (procList.size() > 1) {
            // skip header row
            Map<PsKeywords, String> psMap = ParseUtil.stringToEnumMap(PsKeywords.class, procList.get(1).trim(), ' ');
            // Check if last (thus all) value populated
            if (psMap.containsKey(PsKeywords.ARGS)) {
                updateThreadCount();
                return updateAttributes(psMap);
            }
        }
        this.state = INVALID;
        return false;
    }

    private boolean updateAttributes(Map<PsKeywords, String> psMap) {
        long now = System.currentTimeMillis();
        switch (psMap.get(PsKeywords.STATE).charAt(0)) {
        case 'R':
            this.state = RUNNING;
            break;
        case 'I':
        case 'S':
            this.state = SLEEPING;
            break;
        case 'D':
        case 'L':
        case 'U':
            this.state = WAITING;
            break;
        case 'Z':
            this.state = ZOMBIE;
            break;
        case 'T':
            this.state = STOPPED;
            break;
        default:
            this.state = OTHER;
            break;
        }
        this.parentProcessID = ParseUtil.parseIntOrDefault(psMap.get(PsKeywords.PPID), 0);
        this.user = psMap.get(PsKeywords.USER);
        this.userID = psMap.get(PsKeywords.UID);
        this.group = psMap.get(PsKeywords.GROUP);
        this.groupID = psMap.get(PsKeywords.GID);
        this.priority = ParseUtil.parseIntOrDefault(psMap.get(PsKeywords.PRI), 0);
        // These are in KB, multiply
        this.virtualSize = ParseUtil.parseLongOrDefault(psMap.get(PsKeywords.VSZ), 0) * 1024;
        this.residentSetSize = ParseUtil.parseLongOrDefault(psMap.get(PsKeywords.RSS), 0) * 1024;
        // Avoid divide by zero for processes up less than a second
        long elapsedTime = ParseUtil.parseDHMSOrDefault(psMap.get(PsKeywords.ETIME), 0L);
        this.upTime = elapsedTime < 1L ? 1L : elapsedTime;
        this.startTime = now - this.upTime;
        this.userTime = ParseUtil.parseDHMSOrDefault(psMap.get(PsKeywords.CPUTIME), 0L);
        // kernel time is included in user time
        this.kernelTime = 0L;
        this.path = psMap.get(PsKeywords.COMM);
        this.name = this.path.substring(this.path.lastIndexOf('/') + 1);
        this.minorFaults = ParseUtil.parseLongOrDefault(psMap.get(PsKeywords.MINFLT), 0L);
        this.majorFaults = ParseUtil.parseLongOrDefault(psMap.get(PsKeywords.MAJFLT), 0L);
        long nonVoluntaryContextSwitches = ParseUtil.parseLongOrDefault(psMap.get(PsKeywords.NIVCSW), 0L);
        long voluntaryContextSwitches = ParseUtil.parseLongOrDefault(psMap.get(PsKeywords.NVCSW), 0L);
        this.contextSwitches = voluntaryContextSwitches + nonVoluntaryContextSwitches;
<<<<<<< HEAD
        this.commandLineBackup = split[17];
=======
        this.commandLine = psMap.get(PsKeywords.ARGS);
>>>>>>> 9ae88cc5
        return true;
    }

    private void updateThreadCount() {
        List<String> threadList = ExecutingCommand.runNative("ps -axHo tid -p " + getProcessID());
        if (!threadList.isEmpty()) {
            // Subtract 1 for header
            this.threadCount = threadList.size() - 1;
        }
        this.threadCount = 1;
    }
}<|MERGE_RESOLUTION|>--- conflicted
+++ resolved
@@ -33,12 +33,9 @@
 import static oshi.util.Memoizer.memoize;
 
 import java.util.ArrayList;
-<<<<<<< HEAD
+import java.util.Arrays;
 import java.util.Collections;
 import java.util.LinkedHashMap;
-=======
-import java.util.Arrays;
->>>>>>> 9ae88cc5
 import java.util.List;
 import java.util.Map;
 import java.util.function.Supplier;
@@ -68,8 +65,17 @@
 @ThreadSafe
 public class OpenBsdOSProcess extends AbstractOSProcess {
 
-<<<<<<< HEAD
     private static final Logger LOG = LoggerFactory.getLogger(OpenBsdOSProcess.class);
+
+    /*
+     * Package-private for use by OpenBsdOSThread
+     */
+    enum PsThreadColumns {
+        TID, STATE, ETIME, CPUTIME, NIVCSW, NVCSW, MAJFLT, MINFLT, PRI, ARGS;
+    }
+
+    static final String PS_THREAD_COLUMNS = Arrays.stream(PsThreadColumns.values()).map(Enum::name)
+            .map(String::toLowerCase).collect(Collectors.joining(","));
 
     private static final int ARGMAX;
     static {
@@ -90,19 +96,6 @@
     private Supplier<String> commandLine = memoize(this::queryCommandLine);
     private Supplier<List<String>> arguments = memoize(this::queryArguments);
     private Supplier<Map<String, String>> environmentVariables = memoize(this::queryEnvironmentVariables);
-=======
-    /*
-     * Package-private for use by OpenBsdOSThread
-     */
-    enum PsThreadColumns {
-        TID, STATE, ETIME, CPUTIME, NIVCSW, NVCSW, MAJFLT, MINFLT, PRI, ARGS;
-    }
-
-    static final String PS_THREAD_COLUMNS = Arrays.stream(PsThreadColumns.values()).map(Enum::name)
-            .map(String::toLowerCase).collect(Collectors.joining(","));
-
-    private Supplier<Integer> bitness = memoize(this::queryBitness);
->>>>>>> 9ae88cc5
 
     private String name;
     private String path = "";
@@ -457,11 +450,7 @@
         long nonVoluntaryContextSwitches = ParseUtil.parseLongOrDefault(psMap.get(PsKeywords.NIVCSW), 0L);
         long voluntaryContextSwitches = ParseUtil.parseLongOrDefault(psMap.get(PsKeywords.NVCSW), 0L);
         this.contextSwitches = voluntaryContextSwitches + nonVoluntaryContextSwitches;
-<<<<<<< HEAD
-        this.commandLineBackup = split[17];
-=======
-        this.commandLine = psMap.get(PsKeywords.ARGS);
->>>>>>> 9ae88cc5
+        this.commandLineBackup = psMap.get(PsKeywords.ARGS);
         return true;
     }
 
