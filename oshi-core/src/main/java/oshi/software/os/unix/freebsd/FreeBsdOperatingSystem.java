/**
 * OSHI (https://github.com/oshi/oshi)
 *
 * Copyright (c) 2010 - 2019 The OSHI Project Team:
 * https://github.com/oshi/oshi/graphs/contributors
 *
 * Permission is hereby granted, free of charge, to any person obtaining a copy
 * of this software and associated documentation files (the "Software"), to deal
 * in the Software without restriction, including without limitation the rights
 * to use, copy, modify, merge, publish, distribute, sublicense, and/or sell
 * copies of the Software, and to permit persons to whom the Software is
 * furnished to do so, subject to the following conditions:
 * The above copyright notice and this permission notice shall be included in
 * all copies or substantial portions of the Software.
 *
 * THE SOFTWARE IS PROVIDED "AS IS", WITHOUT WARRANTY OF ANY KIND, EXPRESS OR
 * IMPLIED, INCLUDING BUT NOT LIMITED TO THE WARRANTIES OF MERCHANTABILITY,
 * FITNESS FOR A PARTICULAR PURPOSE AND NONINFRINGEMENT. IN NO EVENT SHALL THE
 * AUTHORS OR COPYRIGHT HOLDERS BE LIABLE FOR ANY CLAIM, DAMAGES OR OTHER
 * LIABILITY, WHETHER IN AN ACTION OF CONTRACT, TORT OR OTHERWISE, ARISING FROM,
 * OUT OF OR IN CONNECTION WITH THE SOFTWARE OR THE USE OR OTHER DEALINGS IN THE
 * SOFTWARE.
 */
package oshi.software.os.unix.freebsd;

import java.io.File;
import java.util.ArrayList;
import java.util.List;
import java.util.Map;

import org.slf4j.Logger;
import org.slf4j.LoggerFactory;

import com.sun.jna.Memory; //NOSONAR squid:S1191
import com.sun.jna.Pointer;
import com.sun.jna.ptr.IntByReference;

import oshi.jna.platform.unix.CLibrary.Timeval;
import oshi.jna.platform.unix.freebsd.FreeBsdLibc;
import oshi.software.common.AbstractOperatingSystem;
import oshi.software.os.FileSystem;
import oshi.software.os.NetworkParams;
import oshi.software.os.OSProcess;
import oshi.software.os.OSService;
import oshi.software.os.OperatingSystem;
import oshi.util.ExecutingCommand;
import oshi.util.LsofUtil;
import oshi.util.ParseUtil;
import oshi.util.platform.unix.freebsd.BsdSysctlUtil;

/**
 * <p>
 * FreeBsdOperatingSystem class.
 * </p>
 */
public class FreeBsdOperatingSystem extends AbstractOperatingSystem {
<<<<<<< HEAD
    private static final long serialVersionUID = 1L;
    private static final Logger LOG = LoggerFactory.getLogger(FreeBsdOperatingSystem.class);
=======
>>>>>>> 50024cac

    private static final long BOOTTIME;
    static {
        Timeval tv = new Timeval();
        if (!BsdSysctlUtil.sysctl("kern.boottime", tv) || tv.tv_sec == 0) {
            // Usually this works. If it doesn't, fall back to text parsing.
            // Boot time will be the first consecutive string of digits.
            BOOTTIME = ParseUtil.parseLongOrDefault(
                    ExecutingCommand.getFirstAnswer("sysctl -n kern.boottime").split(",")[0].replaceAll("\\D", ""),
                    System.currentTimeMillis() / 1000);
        } else {
            // tv now points to a 128-bit timeval structure for boot time.
            // First 8 bytes are seconds, second 8 bytes are microseconds
            // (we ignore)
            BOOTTIME = tv.tv_sec;
        }
    }

    /**
     * <p>
     * Constructor for FreeBsdOperatingSystem.
     * </p>
     */
    @SuppressWarnings("deprecation")
    public FreeBsdOperatingSystem() {
        this.version = new FreeBsdOSVersionInfoEx();
    }

    @Override
    public String queryManufacturer() {
        return "Unix/BSD";
    }

    @Override
    public FamilyVersionInfo queryFamilyVersionInfo() {
        String family = BsdSysctlUtil.sysctl("kern.ostype", "FreeBSD");

        String version = BsdSysctlUtil.sysctl("kern.osrelease", "");
        String versionInfo = BsdSysctlUtil.sysctl("kern.version", "");
        String buildNumber = versionInfo.split(":")[0].replace(family, "").replace(version, "").trim();

        return new FamilyVersionInfo(family, new OSVersionInfo(version, null, buildNumber));
    }

    @Override
    protected int queryBitness() {
        if (this.jvmBitness < 64 && ExecutingCommand.getFirstAnswer("uname -m").indexOf("64") == -1) {
            return this.jvmBitness;
        }
        return 64;
    }

    @Override
    protected boolean queryElevated() {
        return System.getenv("SUDO_COMMAND") != null;
    }

    @Override
    public FileSystem getFileSystem() {
        return new FreeBsdFileSystem();
    }

    @Override
    public OSProcess[] getProcesses(int limit, ProcessSort sort, boolean slowFields) {
        List<OSProcess> procs = getProcessListFromPS(
                "ps -awwxo state,pid,ppid,user,uid,group,gid,nlwp,pri,vsz,rss,etimes,systime,time,comm,args", -1,
                slowFields);
        List<OSProcess> sorted = processSort(procs, limit, sort);
        return sorted.toArray(new OSProcess[0]);
    }

    @Override
    public OSProcess getProcess(int pid) {
        return getProcess(pid, true);
    }

    private OSProcess getProcess(int pid, boolean slowFields) {
        List<OSProcess> procs = getProcessListFromPS(
                "ps -awwxo state,pid,ppid,user,uid,group,gid,nlwp,pri,vsz,rss,etimes,systime,time,comm,args -p ", pid,
                slowFields);
        if (procs.isEmpty()) {
            return null;
        }
        return procs.get(0);
    }

    @Override
    public OSProcess[] getChildProcesses(int parentPid, int limit, ProcessSort sort) {
        List<OSProcess> procs = getProcessListFromPS(
                "ps -awwxo state,pid,ppid,user,uid,group,gid,nlwp,pri,vsz,rss,etimes,systime,time,comm,args --ppid",
                parentPid, true);
        List<OSProcess> sorted = processSort(procs, limit, sort);
        return sorted.toArray(new OSProcess[0]);
    }

    private List<OSProcess> getProcessListFromPS(String psCommand, int pid, boolean slowFields) {
        Map<Integer, String> cwdMap = LsofUtil.getCwdMap(pid);
        List<OSProcess> procs = new ArrayList<>();
        List<String> procList = ExecutingCommand.runNative(psCommand + (pid < 0 ? "" : pid));
        if (procList.isEmpty() || procList.size() < 2) {
            return procs;
        }
        // remove header row
        procList.remove(0);
        // Fill list
        for (String proc : procList) {
            String[] split = ParseUtil.whitespaces.split(proc.trim(), 16);
            // Elements should match ps command order
            if (split.length < 16) {
                continue;
            }
            long now = System.currentTimeMillis();
            OSProcess fproc = new OSProcess(this);
            switch (split[0].charAt(0)) {
            case 'R':
                fproc.setState(OSProcess.State.RUNNING);
                break;
            case 'I':
            case 'S':
                fproc.setState(OSProcess.State.SLEEPING);
                break;
            case 'D':
            case 'L':
            case 'U':
                fproc.setState(OSProcess.State.WAITING);
                break;
            case 'Z':
                fproc.setState(OSProcess.State.ZOMBIE);
                break;
            case 'T':
                fproc.setState(OSProcess.State.STOPPED);
                break;
            default:
                fproc.setState(OSProcess.State.OTHER);
                break;
            }
            fproc.setProcessID(ParseUtil.parseIntOrDefault(split[1], 0));
            fproc.setParentProcessID(ParseUtil.parseIntOrDefault(split[2], 0));
            fproc.setUser(split[3]);
            fproc.setUserID(split[4]);
            fproc.setGroup(split[5]);
            fproc.setGroupID(split[6]);
            fproc.setThreadCount(ParseUtil.parseIntOrDefault(split[7], 0));
            fproc.setPriority(ParseUtil.parseIntOrDefault(split[8], 0));
            // These are in KB, multiply
            fproc.setVirtualSize(ParseUtil.parseLongOrDefault(split[9], 0) * 1024);
            fproc.setResidentSetSize(ParseUtil.parseLongOrDefault(split[10], 0) * 1024);
            // Avoid divide by zero for processes up less than a second
            long elapsedTime = ParseUtil.parseDHMSOrDefault(split[11], 0L);
            fproc.setUpTime(elapsedTime < 1L ? 1L : elapsedTime);
            fproc.setStartTime(now - fproc.getUpTime());
            fproc.setKernelTime(ParseUtil.parseDHMSOrDefault(split[12], 0L));
            fproc.setUserTime(ParseUtil.parseDHMSOrDefault(split[13], 0L) - fproc.getKernelTime());
            fproc.setPath(split[14]);
            fproc.setName(fproc.getPath().substring(fproc.getPath().lastIndexOf('/') + 1));
            fproc.setCommandLine(split[15]);
            fproc.setCurrentWorkingDirectory(cwdMap.getOrDefault(fproc.getProcessID(), ""));

            if (slowFields) {
                List<String> openFilesList = ExecutingCommand.runNative(String.format("lsof -p %d", pid));
                fproc.setOpenFiles(openFilesList.size() - 1L);

                // Get process abi vector
                int[] mib = new int[4];
                mib[0] = 1; // CTL_KERN
                mib[1] = 14; // KERN_PROC
                mib[2] = 9; // KERN_PROC_SV_NAME
                mib[3] = pid;
                // Allocate memory for arguments
                Pointer abi = new Memory(32);
                IntByReference size = new IntByReference(32);
                // Fetch abi vector
                if (0 == FreeBsdLibc.INSTANCE.sysctl(mib, mib.length, abi, size, null, 0)) {
                    String elf = abi.getString(0);
                    if (elf.contains("ELF32")) {
                        fproc.setBitness(32);
                    } else if (elf.contains("ELF64")) {
                        fproc.setBitness(64);
                    }
                }
            }
            procs.add(fproc);
        }
        return procs;
    }

    @Override
    public int getProcessId() {
        return FreeBsdLibc.INSTANCE.getpid();
    }

    @Override
    public int getProcessCount() {
        List<String> procList = ExecutingCommand.runNative("ps -axo pid");
        if (!procList.isEmpty()) {
            // Subtract 1 for header
            return procList.size() - 1;
        }
        return 0;
    }

    @Override
    public int getThreadCount() {
        int threads = 0;
        for (String proc : ExecutingCommand.runNative("ps -axo nlwp")) {
            threads += ParseUtil.parseIntOrDefault(proc.trim(), 0);
        }
        return threads;
    }

    @Override
    public long getSystemUptime() {
        return System.currentTimeMillis() / 1000 - BOOTTIME;
    }

    @Override
    public long getSystemBootTime() {
        return BOOTTIME;
    }

    @Override
    public NetworkParams getNetworkParams() {
        return new FreeBsdNetworkParams();
    }

    @Override
    public OSService[] getServices() {
        // Sort by PID
        OSProcess[] process = getChildProcesses(1, 0, OperatingSystem.ProcessSort.PID);
        File etc = new File("/etc/init");
        try {
            File[] files = etc.listFiles();
            OSService[] svcArray = new OSService[files.length];
            for (int i = 0; i < files.length; i++) {
                svcArray[i].setName(files[i].getName());
                for (int j = 0; j < process.length; j++) {
                    if (process[j].getName().equals(files[i].getName())) {
                        svcArray[i].setProcessID(process[j].getProcessID());
                        svcArray[i].setState(OSService.State.RUNNING);
                    } else {
                        svcArray[i].setState(OSService.State.STOPPED);
                    }
                }
            }
            return svcArray;
        } catch (NullPointerException ex) {
            LOG.error("Directory: /etc/init does not exist");
            return new OSService[0];
        }
    }
}<|MERGE_RESOLUTION|>--- conflicted
+++ resolved
@@ -54,11 +54,8 @@
  * </p>
  */
 public class FreeBsdOperatingSystem extends AbstractOperatingSystem {
-<<<<<<< HEAD
-    private static final long serialVersionUID = 1L;
+
     private static final Logger LOG = LoggerFactory.getLogger(FreeBsdOperatingSystem.class);
-=======
->>>>>>> 50024cac
 
     private static final long BOOTTIME;
     static {
