/**
 * OSHI (https://github.com/oshi/oshi)
 *
 * Copyright (c) 2010 - 2019 The OSHI Project Team:
 * https://github.com/oshi/oshi/graphs/contributors
 *
 * Permission is hereby granted, free of charge, to any person obtaining a copy
 * of this software and associated documentation files (the "Software"), to deal
 * in the Software without restriction, including without limitation the rights
 * to use, copy, modify, merge, publish, distribute, sublicense, and/or sell
 * copies of the Software, and to permit persons to whom the Software is
 * furnished to do so, subject to the following conditions:
 * The above copyright notice and this permission notice shall be included in
 * all copies or substantial portions of the Software.
 *
 * THE SOFTWARE IS PROVIDED "AS IS", WITHOUT WARRANTY OF ANY KIND, EXPRESS OR
 * IMPLIED, INCLUDING BUT NOT LIMITED TO THE WARRANTIES OF MERCHANTABILITY,
 * FITNESS FOR A PARTICULAR PURPOSE AND NONINFRINGEMENT. IN NO EVENT SHALL THE
 * AUTHORS OR COPYRIGHT HOLDERS BE LIABLE FOR ANY CLAIM, DAMAGES OR OTHER
 * LIABILITY, WHETHER IN AN ACTION OF CONTRACT, TORT OR OTHERWISE, ARISING FROM,
 * OUT OF OR IN CONNECTION WITH THE SOFTWARE OR THE USE OR OTHER DEALINGS IN THE
 * SOFTWARE.
 */
package oshi.software.os.mac;

import java.io.File;
import java.nio.charset.StandardCharsets;
import java.util.ArrayList;
import java.util.HashMap;
import java.util.List;
import java.util.Map;

import org.slf4j.Logger;
import org.slf4j.LoggerFactory;

import com.sun.jna.Memory; // NOSONAR squid:s1191
import com.sun.jna.Native;
import com.sun.jna.Pointer;
import com.sun.jna.platform.mac.SystemB;
import com.sun.jna.platform.mac.SystemB.Group;
import com.sun.jna.platform.mac.SystemB.Passwd;
import com.sun.jna.platform.mac.SystemB.ProcTaskAllInfo;
import com.sun.jna.platform.mac.SystemB.ProcTaskInfo;
import com.sun.jna.platform.mac.SystemB.RUsageInfoV2;
import com.sun.jna.platform.mac.SystemB.Timeval;
import com.sun.jna.platform.mac.SystemB.VnodePathInfo;
import com.sun.jna.ptr.IntByReference;

import oshi.software.common.AbstractOperatingSystem;
import oshi.software.os.FileSystem;
import oshi.software.os.NetworkParams;
import oshi.software.os.OSProcess;
import oshi.software.os.OSService;
import oshi.software.os.OperatingSystem;
import oshi.util.ExecutingCommand;
import oshi.util.ParseUtil;
import oshi.util.platform.mac.SysctlUtil;

/**
 * <p>
 * MacOperatingSystem class.
 * </p>
 */
public class MacOperatingSystem extends AbstractOperatingSystem {

    private static final Logger LOG = LoggerFactory.getLogger(MacOperatingSystem.class);

    private int maxProc = 1024;

    private final String osXVersion;
    private final int major;
    private final int minor;

    // 64-bit flag
    private static final int P_LP64 = 0x4;
    /*
     * OS X States:
     */
    private static final int SSLEEP = 1; // sleeping on high priority
    private static final int SWAIT = 2; // sleeping on low priority
    private static final int SRUN = 3; // running
    private static final int SIDL = 4; // intermediate state in process creation
    private static final int SZOMB = 5; // intermediate state in process
                                        // termination
    private static final int SSTOP = 6; // process being traced

    private static final long BOOTTIME;
    static {
        Timeval tv = new Timeval();
        if (!SysctlUtil.sysctl("kern.boottime", tv) || tv.tv_sec.longValue() == 0L) {
            // Usually this works. If it doesn't, fall back to text parsing.
            // Boot time will be the first consecutive string of digits.
            BOOTTIME = ParseUtil.parseLongOrDefault(
                    ExecutingCommand.getFirstAnswer("sysctl -n kern.boottime").split(",")[0].replaceAll("\\D", ""),
                    System.currentTimeMillis() / 1000);
        } else {
            // tv now points to a 64-bit timeval structure for boot time.
            // First 4 bytes are seconds, second 4 bytes are microseconds
            // (we ignore)
            BOOTTIME = tv.tv_sec.longValue();
        }
    }

    /**
     * <p>
     * Constructor for MacOperatingSystem.
     * </p>
     */
    @SuppressWarnings("deprecation")
    public MacOperatingSystem() {
        this.version = new MacOSVersionInfoEx();
        this.osXVersion = System.getProperty("os.version");
        this.major = ParseUtil.getFirstIntValue(this.osXVersion);
        this.minor = ParseUtil.getNthIntValue(this.osXVersion, 2);
        // Set max processes
        this.maxProc = SysctlUtil.sysctl("kern.maxproc", 0x1000);
    }

    @Override
    public String queryManufacturer() {
        return "Apple";
    }

    @Override
    public FamilyVersionInfo queryFamilyVersionInfo() {
        String family = this.major == 10 && this.minor >= 12 ? "macOS" : System.getProperty("os.name");
        String codeName = parseCodeName();
        String buildNumber = SysctlUtil.sysctl("kern.osversion", "");
        return new FamilyVersionInfo(family, new OSVersionInfo(this.osXVersion, codeName, buildNumber));
    }

    private String parseCodeName() {
        if (this.major == 10) {
            switch (this.minor) {
            // MacOS
            case 15:
                return "Catalina";
            case 14:
                return "Mojave";
            case 13:
                return "High Sierra";
            case 12:
                return "Sierra";
            // OS X
            case 11:
                return "El Capitan";
            case 10:
                return "Yosemite";
            case 9:
                return "Mavericks";
            case 8:
                return "Mountain Lion";
            case 7:
                return "Lion";
            case 6:
                return "Snow Leopard";
            case 5:
                return "Leopard";
            case 4:
                return "Tiger";
            case 3:
                return "Panther";
            case 2:
                return "Jaguar";
            case 1:
                return "Puma";
            case 0:
                return "Cheetah";
            default:
            }
        }
        LOG.warn("Unable to parse version {}.{} to a codename.", this.major, this.minor);
        return "";
    }

    @Override
    protected int queryBitness() {
        if (this.jvmBitness == 64 || (this.major == 10 && this.minor > 6)) {
            return 64;
        }
        return ParseUtil.parseIntOrDefault(ExecutingCommand.getFirstAnswer("getconf LONG_BIT"), 32);
    }

    @Override
    protected boolean queryElevated() {
        return System.getenv("SUDO_COMMAND") != null;
    }

    @Override
    public FileSystem getFileSystem() {
        return new MacFileSystem();
    }

    @Override
    public OSProcess[] getProcesses(int limit, ProcessSort sort, boolean slowFields) {
        List<OSProcess> procs = new ArrayList<>();
        int[] pids = new int[this.maxProc];
        int numberOfProcesses = SystemB.INSTANCE.proc_listpids(SystemB.PROC_ALL_PIDS, 0, pids,
                pids.length * SystemB.INT_SIZE) / SystemB.INT_SIZE;
        for (int i = 0; i < numberOfProcesses; i++) {
            // Handle off-by-one bug in proc_listpids where the size returned
            // is: SystemB.INT_SIZE * (pids + 1)
            if (pids[i] == 0) {
                continue;
            }

            OSProcess proc = getProcess(pids[i], slowFields);
            if (proc != null) {
                procs.add(proc);
            }
        }
        List<OSProcess> sorted = processSort(procs, limit, sort);
        return sorted.toArray(new OSProcess[0]);
    }

    @Override
    public OSProcess getProcess(int pid) {
        return getProcess(pid, true);
    }

    private OSProcess getProcess(int pid, boolean slowFields) { // NOSONAR squid:S1172
        ProcTaskAllInfo taskAllInfo = new ProcTaskAllInfo();
        if (0 > SystemB.INSTANCE.proc_pidinfo(pid, SystemB.PROC_PIDTASKALLINFO, 0, taskAllInfo, taskAllInfo.size())) {
            return null;
        }
        String name = null;
        String path = "";
        Pointer buf = new Memory(SystemB.PROC_PIDPATHINFO_MAXSIZE);
        if (0 < SystemB.INSTANCE.proc_pidpath(pid, buf, SystemB.PROC_PIDPATHINFO_MAXSIZE)) {
            path = buf.getString(0).trim();
            // Overwrite name with last part of path
            String[] pathSplit = path.split("/");
            if (pathSplit.length > 0) {
                name = pathSplit[pathSplit.length - 1];
            }
        }
        // If process is gone, return null
        if (taskAllInfo.ptinfo.pti_threadnum < 1) {
            return null;
        }
        if (name == null) {
            // pbi_comm contains first 16 characters of name
            // null terminated
            for (int t = 0; t < taskAllInfo.pbsd.pbi_comm.length; t++) {
                if (taskAllInfo.pbsd.pbi_comm[t] == 0) {
                    name = new String(taskAllInfo.pbsd.pbi_comm, 0, t);
                    break;
                }
            }
        }
        long bytesRead = 0;
        long bytesWritten = 0;
        if (this.minor >= 9) {
            RUsageInfoV2 rUsageInfoV2 = new RUsageInfoV2();
            if (0 == SystemB.INSTANCE.proc_pid_rusage(pid, SystemB.RUSAGE_INFO_V2, rUsageInfoV2)) {
                bytesRead = rUsageInfoV2.ri_diskio_bytesread;
                bytesWritten = rUsageInfoV2.ri_diskio_byteswritten;
            }
        }
        long now = System.currentTimeMillis();
        OSProcess proc = new OSProcess(this);
        proc.setName(name);
        proc.setPath(path);
        switch (taskAllInfo.pbsd.pbi_status) {
        case SSLEEP:
            proc.setState(OSProcess.State.SLEEPING);
            break;
        case SWAIT:
            proc.setState(OSProcess.State.WAITING);
            break;
        case SRUN:
            proc.setState(OSProcess.State.RUNNING);
            break;
        case SIDL:
            proc.setState(OSProcess.State.NEW);
            break;
        case SZOMB:
            proc.setState(OSProcess.State.ZOMBIE);
            break;
        case SSTOP:
            proc.setState(OSProcess.State.STOPPED);
            break;
        default:
            proc.setState(OSProcess.State.OTHER);
            break;
        }
        proc.setProcessID(pid);
        proc.setParentProcessID(taskAllInfo.pbsd.pbi_ppid);
        proc.setUserID(Integer.toString(taskAllInfo.pbsd.pbi_uid));
        Passwd user = SystemB.INSTANCE.getpwuid(taskAllInfo.pbsd.pbi_uid);
        proc.setUser(user == null ? proc.getUserID() : user.pw_name);
        proc.setGroupID(Integer.toString(taskAllInfo.pbsd.pbi_gid));
        Group group = SystemB.INSTANCE.getgrgid(taskAllInfo.pbsd.pbi_gid);
        proc.setGroup(group == null ? proc.getGroupID() : group.gr_name);
        proc.setThreadCount(taskAllInfo.ptinfo.pti_threadnum);
        proc.setPriority(taskAllInfo.ptinfo.pti_priority);
        proc.setVirtualSize(taskAllInfo.ptinfo.pti_virtual_size);
        proc.setResidentSetSize(taskAllInfo.ptinfo.pti_resident_size);
        proc.setKernelTime(taskAllInfo.ptinfo.pti_total_system / 1000000L);
        proc.setUserTime(taskAllInfo.ptinfo.pti_total_user / 1000000L);
        proc.setStartTime(taskAllInfo.pbsd.pbi_start_tvsec * 1000L + taskAllInfo.pbsd.pbi_start_tvusec / 1000L);
        proc.setUpTime(now - proc.getStartTime());
        proc.setBytesRead(bytesRead);
        proc.setBytesWritten(bytesWritten);
        proc.setCommandLine(getCommandLine(pid));
        proc.setOpenFiles(taskAllInfo.pbsd.pbi_nfiles);
        proc.setBitness((taskAllInfo.pbsd.pbi_flags & P_LP64) == 0 ? 32 : 64);

        VnodePathInfo vpi = new VnodePathInfo();
        if (0 < SystemB.INSTANCE.proc_pidinfo(pid, SystemB.PROC_PIDVNODEPATHINFO, 0, vpi, vpi.size())) {
            int len = 0;
            for (byte b : vpi.pvi_cdir.vip_path) {
                if (b == 0) {
                    break;
                }
                len++;
            }
            proc.setCurrentWorkingDirectory(new String(vpi.pvi_cdir.vip_path, 0, len, StandardCharsets.US_ASCII));
        }
        return proc;
    }

    @Override
    public OSProcess[] getChildProcesses(int parentPid, int limit, ProcessSort sort) {
        List<OSProcess> procs = new ArrayList<>();
        int[] pids = new int[this.maxProc];
        int numberOfProcesses = SystemB.INSTANCE.proc_listpids(SystemB.PROC_ALL_PIDS, 0, pids,
                pids.length * SystemB.INT_SIZE) / SystemB.INT_SIZE;
        for (int i = 0; i < numberOfProcesses; i++) {
            // Handle off-by-one bug in proc_listpids where the size returned
            // is: SystemB.INT_SIZE * (pids + 1)
            if (pids[i] == 0) {
                continue;
            }
            if (parentPid == getParentProcessPid(pids[i])) {
                OSProcess proc = getProcess(pids[i], true);
                if (proc != null) {
                    procs.add(proc);
                }
            }
        }
        List<OSProcess> sorted = processSort(procs, limit, sort);
        return sorted.toArray(new OSProcess[0]);
    }

    private int getParentProcessPid(int pid) {
        ProcTaskAllInfo taskAllInfo = new ProcTaskAllInfo();
        if (0 > SystemB.INSTANCE.proc_pidinfo(pid, SystemB.PROC_PIDTASKALLINFO, 0, taskAllInfo, taskAllInfo.size())) {
            return 0;
        }
        return taskAllInfo.pbsd.pbi_ppid;
    }

    private String getCommandLine(int pid) {
        // Get command line via sysctl
        int[] mib = new int[3];
        mib[0] = 1; // CTL_KERN
        mib[1] = 49; // KERN_PROCARGS2
        mib[2] = pid;
        // Allocate memory for arguments
        int argmax = SysctlUtil.sysctl("kern.argmax", 0);
        Pointer procargs = new Memory(argmax);
        IntByReference size = new IntByReference(argmax);
        // Fetch arguments
        if (0 != SystemB.INSTANCE.sysctl(mib, mib.length, procargs, size, null, 0)) {
            LOG.warn(
                    "Failed syctl call for process arguments (kern.procargs2), process {} may not exist. Error code: {}",
                    pid, Native.getLastError());
            return "";
        }
        // Procargs contains an int representing total # of args, followed by a
        // null-terminated execpath string and then the arguments, each
        // null-terminated (possible multiple consecutive nulls),
        // The execpath string is also the first arg.
        int nargs = procargs.getInt(0);
        // Sanity check
        if (nargs < 0 || nargs > 1024) {
            LOG.error("Nonsensical number of process arguments for pid {}: {}", pid, nargs);
            return "";
        }
        List<String> args = new ArrayList<>(nargs);
        // Skip first int (containing value of nargs)
        long offset = SystemB.INT_SIZE;
        // Skip exec_command
        offset += procargs.getString(offset).length();
        // Iterate character by character using offset
        // Build each arg and add to list
        while (nargs-- > 0 && offset < size.getValue()) {
            // Advance through additional nulls
            while (procargs.getByte(offset) == 0) {
                if (++offset >= size.getValue()) {
                    break;
                }
            }
            // Grab a string. This should go until the null terminator
            String arg = procargs.getString(offset);
            args.add(arg);
            // Advance offset to next null
            offset += arg.length();
        }
        // Return args null-delimited
        return String.join("\0", args);
    }

<<<<<<< HEAD
    @Override
    public MacOSVersionInfoEx getVersion() {
        return (MacOSVersionInfoEx) this.version;
    }

=======
>>>>>>> 50024cac
    @Override
    public int getProcessId() {
        return SystemB.INSTANCE.getpid();
    }

    @Override
    public int getProcessCount() {
        return SystemB.INSTANCE.proc_listpids(SystemB.PROC_ALL_PIDS, 0, null, 0) / SystemB.INT_SIZE;
    }

    @Override
    public int getThreadCount() {
        // Get current pids, then slightly pad in case new process starts while
        // allocating array space
        int[] pids = new int[getProcessCount() + 10];
        int numberOfProcesses = SystemB.INSTANCE.proc_listpids(SystemB.PROC_ALL_PIDS, 0, pids, pids.length)
                / SystemB.INT_SIZE;
        int numberOfThreads = 0;
        ProcTaskInfo taskInfo = new ProcTaskInfo();
        for (int i = 0; i < numberOfProcesses; i++) {
            SystemB.INSTANCE.proc_pidinfo(pids[i], SystemB.PROC_PIDTASKINFO, 0, taskInfo, taskInfo.size());
            numberOfThreads += taskInfo.pti_threadnum;
        }
        return numberOfThreads;
    }

    @Override
    public long getSystemUptime() {
        return System.currentTimeMillis() / 1000 - BOOTTIME;
    }

    @Override
    public long getSystemBootTime() {
        return BOOTTIME;
    }

    @Override
    public NetworkParams getNetworkParams() {
        return new MacNetworkParams();
    }

    @Override
    public OSService[] getServices() {
        // Sort by PID
        OSProcess[] process = getChildProcesses(1, 0, OperatingSystem.ProcessSort.PID);
        // Get Directories
        String relativePath = System.getProperty("user.home");
        File ua = new File(relativePath + "/Library/LaunchAgents");
        File ga = new File("/Library/LaunchAgents");
        File gd = new File("/Library/LaunchDaemons");
        File sa = new File("/System/Library/LaunchAgents");
        File sd = new File("/System/Library/LaunchDaemons");

        ArrayList<File> files = new ArrayList<File>();

        try {
            File[] uaFiles = ua.listFiles((dir, name) -> name.toLowerCase().endsWith(".plist"));
            File[] gaFiles = ga.listFiles((dir, name) -> name.toLowerCase().endsWith(".plist"));
            File[] gdFiles = gd.listFiles((dir, name) -> name.toLowerCase().endsWith(".plist"));
            File[] saFiles = sa.listFiles((dir, name) -> name.toLowerCase().endsWith(".plist"));
            File[] sdFiles = sd.listFiles((dir, name) -> name.toLowerCase().endsWith(".plist"));

            for (File file : uaFiles)
                files.add(file);
            for (File file : gaFiles)
                files.add(file);
            for (File file : gdFiles)
                files.add(file);
            for (File file : saFiles)
                files.add(file);
            for (File file : sdFiles)
                files.add(file);

            Map<String, String[]> processMap = new HashMap<String, String[]>();
            for (int i = 0; i < process.length; i++) {
                String name = null;
                String[] pathSplit = process[i].getPath().split("/");
                if (pathSplit.length > 0) {
                    name = pathSplit[pathSplit.length - 1];
                }
                String[] pidPath = new String[2];
                pidPath[0] = String.valueOf(process[i].getProcessID());
                pidPath[1] = process[i].getPath();
                processMap.put(name, pidPath);
            }

            OSService[] svcArray = new OSService[files.size()];
            for (int i = 0; i < svcArray.length; i++) {
                svcArray[i].setName(files.get(i).getName());
                svcArray[i].setState(OSService.State.STOPPED);
                if (processMap.containsKey(svcArray[i].getName())) {
                    int pid = Integer.valueOf(processMap.get(svcArray[i].getName())[0]);
                    String path = processMap.get(svcArray[i].getName())[1];
                    svcArray[i].setProcessID(pid);
                    svcArray[i].setPathName(path);
                    svcArray[i].setState(OSService.State.RUNNING);
                }
            }
            return svcArray;
        } catch (NullPointerException ex) {
            String error = "";
            if (!ua.exists()) {
                error = relativePath + "/Library/LaunchAgents";
            } else if (!ga.exists()) {
                error = "/Library/LaunchAgents";
            } else if (!gd.exists()) {
                error = "/Library/LaunchDaemons";
            } else if (!sa.exists()) {
                error = "/System/Library/LaunchAgents";
            } else if (!sd.exists()) {
                error = "/System/Library/LaunchDaemons";
            }
            LOG.error("Directory: " + error + " does not exist");
            return new OSService[0];
        }
    }
}<|MERGE_RESOLUTION|>--- conflicted
+++ resolved
@@ -402,14 +402,11 @@
         return String.join("\0", args);
     }
 
-<<<<<<< HEAD
     @Override
     public MacOSVersionInfoEx getVersion() {
         return (MacOSVersionInfoEx) this.version;
     }
 
-=======
->>>>>>> 50024cac
     @Override
     public int getProcessId() {
         return SystemB.INSTANCE.getpid();
