/**
 * Oshi (https://github.com/oshi/oshi)
 *
 * Copyright (c) 2010 - 2018 The Oshi Project Team
 *
 * All rights reserved. This program and the accompanying materials
 * are made available under the terms of the Eclipse Public License v1.0
 * which accompanies this distribution, and is available at
 * http://www.eclipse.org/legal/epl-v10.html
 *
 * Maintainers:
 * dblock[at]dblock[dot]org
 * widdis[at]gmail[dot]com
 * enrico.bianchi[at]gmail[dot]com
 *
 * Contributors:
 * https://github.com/oshi/oshi/graphs/contributors
 */
package oshi.software.os.linux;

import java.io.File;
import java.io.FileFilter;
import java.io.IOException;
import java.util.ArrayList;
import java.util.Arrays;
import java.util.Comparator;
import java.util.List;
import java.util.Map;

import org.slf4j.Logger;
import org.slf4j.LoggerFactory;

import com.sun.jna.Memory;
import com.sun.jna.Native;
import com.sun.jna.Pointer;

import oshi.jna.platform.linux.Libc;
import oshi.jna.platform.linux.Libc.Sysinfo;
import oshi.software.common.AbstractOperatingSystem;
import oshi.software.os.FileSystem;
import oshi.software.os.NetworkParams;
import oshi.software.os.OSProcess;
import oshi.software.os.OSUser;
import oshi.util.ExecutingCommand;
import oshi.util.FileUtil;
import oshi.util.MapUtil;
import oshi.util.ParseUtil;
import oshi.util.platform.linux.ProcUtil;

/**
 * Linux is a family of free operating systems most commonly used on personal
 * computers.
 *
 * @author widdis[at]gmail[dot]com
 */
public class LinuxOperatingSystem extends AbstractOperatingSystem {

    private static final long serialVersionUID = 1L;

    private static final Logger LOG = LoggerFactory.getLogger(LinuxOperatingSystem.class);

    // Populated with results of reading /etc/os-release or other files
    protected String versionId;

    protected String codeName;

    // Resident Set Size is given as number of pages the process has in real
    // memory.
    // To get the actual size in bytes we need to multiply that with page size.
    private final int memoryPageSize;

    // Jiffies per second, used for process time counters.
    private static long hz = 1000L;
    // Boot time in MS
    private static long bootTime = 0L;

    private LinuxUserGroupInfo userGroupInfo = new LinuxUserGroupInfo();

    static {
        init();
    }

    public LinuxOperatingSystem() {
        this.manufacturer = "GNU/Linux";
        setFamilyFromReleaseFiles();
        // The above call may also populate versionId and codeName
        // to pass to version constructor
        this.version = new LinuxOSVersionInfoEx(this.versionId, this.codeName);
        this.memoryPageSize = getMemoryPageSize();
        init();
    }

    /**
     * Correlate the youngest process start time in seconds with start time in
     * jiffies
     */
    private static void init() {
        // To correlate a process start time in seconds with the same process
        // start time in jiffies. We prefer the youngest (or close to it) which
        // minimizes its up time (etime)
        // Timeline:
        // BOOT|<----jiffies---->|<----etime---->|NOW
        // BOOT|<------------uptime------------->|NOW

        // To avoid having to check all processes we can just pick the highest
        // PID. This will either be the youngest one or at least big enough.

        // Get all the pid files (guaranteed to be digit-only filenames)
        File[] pids = ProcUtil.getPidFiles();
        // Sort descending "numerically"
        Arrays.sort(pids, new Comparator<File>() {
            @Override
            public int compare(File f1, File f2) {
                return Integer.valueOf(f2.getName()).compareTo(Integer.valueOf(f1.getName()));
            }
        });

        // Iterate /proc/[pid]/stat checking the creation time (field 22,
        // jiffies since boot). Since we're working on descending PIDs, we
        // expect the first (higher PIDs) to be younger, but may have processes
        // that ended since we collected the files. The first time we get a
        // value we'll save it as the youngest and quit.
        long youngestJiffies = 0L;
        String youngestPid = "";
        for (File pid : pids) {
            List<String> stat = FileUtil.readFile(String.format("/proc/%s/stat", pid.getName()), false);
            if (!stat.isEmpty()) {
                String[] split = ParseUtil.whitespaces.split(stat.get(0));
                if (split.length >= 22) {
                    youngestJiffies = ParseUtil.parseLongOrDefault(split[21], 0L);
                    youngestPid = pid.getName();
                    break;
                }
            }
        }
        LOG.debug("Youngest PID is {} with {} jiffies", youngestPid, youngestJiffies);
        // Shouldn't happen but avoiding Division by zero
        if (youngestJiffies == 0) {
            LOG.error("Couldn't find any running processes, which is odd since we are in a running process. "
                    + "Process time values are in jiffies, not milliseconds.");
            return;
        }

        float startTimeSecsSinceBoot = ProcUtil.getSystemUptimeFromProc();
        bootTime = System.currentTimeMillis() - (long) (1000 * startTimeSecsSinceBoot);

        // This takes advantage of the fact that ps does all the heavy lifting
        // of sorting out HZ internally.
        String etime = ExecutingCommand.getFirstAnswer(String.format("ps -p %s -o etimes=", youngestPid));
        // Since we picked the youngest process, it's safe to assume an
        // etime close to 0 in case this command fails; the longer the system
        // has been up, the less impact this assumption will have
        if (!etime.isEmpty()) {
            LOG.debug("Etime is {} seconds", etime.trim());
            startTimeSecsSinceBoot -= Float.parseFloat(etime.trim());
        }
        // By subtracting etime (secs) from uptime (secs) we get uptime (in
        // secs) when the process was started. This correlates with startTime in
        // jiffies for this process
        LOG.debug("Start time in secs: {}", startTimeSecsSinceBoot);
        if (startTimeSecsSinceBoot <= 0) {
            LOG.warn("Couldn't calculate jiffies per second. "
                    + "Process time values are in jiffies, not milliseconds.");
            return;
        }

        // divide jiffies (since boot) by seconds (since boot)
        hz = (long) (youngestJiffies / startTimeSecsSinceBoot + 0.5f);
        // reset to default if value is invalid
        if (hz == 0)
            hz = 1000L;
    }
    
    private static int getMemoryPageSize() {
        try {
            return Libc.INSTANCE.getpagesize();
        } catch (UnsatisfiedLinkError | NoClassDefFoundError e) {
            LOG.error("Failed to get the memory page size.", e);
        }
        // default to 4K if the above call fails
        return 4096;
    }

    /**
     * {@inheritDoc}
     */
    @Override
    public FileSystem getFileSystem() {
        return new LinuxFileSystem();
    }

    /**
     * {@inheritDoc}
     */
    @Override
    public OSProcess[] getProcesses(int limit, ProcessSort sort) {
        List<OSProcess> procs = new ArrayList<>();
        File[] pids = ProcUtil.getPidFiles();

        // now for each file (with digit name) get process info
        for (File pid : pids) {
            OSProcess proc = getProcess(ParseUtil.parseIntOrDefault(pid.getName(), 0));
            if (proc != null) {
                procs.add(proc);
            }
        }
        List<OSProcess> sorted = processSort(procs, limit, sort);
        return sorted.toArray(new OSProcess[sorted.size()]);
    }

    /**
     * {@inheritDoc}
     */
    @Override
    public OSProcess getProcess(int pid) {
        String[] split = FileUtil.getSplitFromFile(String.format("/proc/%d/stat", pid));
        if (split.length < 24) {
            return null;
        }
        String path = "";
        Pointer buf = new Memory(1024);
        int size = Libc.INSTANCE.readlink(String.format("/proc/%d/exe", pid), buf, 1023);
        if (size > 0) {
            path = buf.getString(0).substring(0, size);
        }
        Map<String, String> io = FileUtil.getKeyValueMapFromFile(String.format("/proc/%d/io", pid), ":");
        long now = System.currentTimeMillis();
        OSProcess proc = new OSProcess();
        // See man proc for how to parse /proc/[pid]/stat
        int nameOffset = 0;
        StringBuilder name = new StringBuilder(split[1].replaceFirst("\\(", ""));
        while (!split[1 + nameOffset].endsWith(")")) {
            nameOffset++;
            name.append(' ').append(split[1 + nameOffset]);
        }
        proc.setName(name.substring(0, name.length() - 1));
        proc.setPath(path);
        switch (split[2 + nameOffset].charAt(0)) {
        case 'R':
            proc.setState(OSProcess.State.RUNNING);
            break;
        case 'S':
            proc.setState(OSProcess.State.SLEEPING);
            break;
        case 'D':
            proc.setState(OSProcess.State.WAITING);
            break;
        case 'Z':
            proc.setState(OSProcess.State.ZOMBIE);
            break;
        case 'T':
            proc.setState(OSProcess.State.STOPPED);
            break;
        default:
            proc.setState(OSProcess.State.OTHER);
            break;
        }
        proc.setProcessID(pid);
        proc.setParentProcessID(ParseUtil.parseIntOrDefault(split[3 + nameOffset], 0));
        proc.setThreadCount(ParseUtil.parseIntOrDefault(split[19 + nameOffset], 0));
        proc.setPriority(ParseUtil.parseIntOrDefault(split[17 + nameOffset], 0));
        proc.setVirtualSize(ParseUtil.parseLongOrDefault(split[22 + nameOffset], 0L));
        proc.setResidentSetSize(ParseUtil.parseLongOrDefault(split[23 + nameOffset], 0L) * this.memoryPageSize);
        proc.setKernelTime(ParseUtil.parseLongOrDefault(split[14 + nameOffset], 0L) * 1000L / hz);
        proc.setUserTime(ParseUtil.parseLongOrDefault(split[13 + nameOffset], 0L) * 1000L / hz);
        proc.setStartTime(bootTime + ParseUtil.parseLongOrDefault(split[21 + nameOffset], 0L) * 1000L / hz);
        proc.setUpTime(now - proc.getStartTime());
        // See man proc for how to parse /proc/[pid]/io
        proc.setBytesRead(ParseUtil.parseLongOrDefault(MapUtil.getOrDefault(io, "read_bytes", ""), 0L));
        proc.setBytesWritten(ParseUtil.parseLongOrDefault(MapUtil.getOrDefault(io, "write_bytes", ""), 0L));

        // gets the open files count
        List<String> openFilesList = ExecutingCommand.runNative(String.format("ls -f /proc/%d/fd", pid));
        proc.setOpenFiles(openFilesList.size() - 1);

        Map<String, String> status = FileUtil.getKeyValueMapFromFile(String.format("/proc/%d/status", pid), ":");
        proc.setUserID(ParseUtil.whitespaces.split(MapUtil.getOrDefault(status, "Uid", ""))[0]);
        proc.setGroupID(ParseUtil.whitespaces.split(MapUtil.getOrDefault(status, "Gid", ""))[0]);
        OSUser user = userGroupInfo.getUser(proc.getUserID());
        if (user != null) {
            proc.setUser(user.getUserName());
        }
        proc.setGroup(userGroupInfo.getGroupName(proc.getGroupID()));

        // THe /proc/pid/cmdline value is null-delimited
        proc.setCommandLine(FileUtil.getStringFromFile(String.format("/proc/%d/cmdline", pid)));
        try {
            String cwdLink = String.format("/proc/%d/cwd", pid);
            String cwd = new File(cwdLink).getCanonicalPath();
            if (!cwd.equals(cwdLink)) {
                proc.setCurrentWorkingDirectory(cwd);
            }
        } catch (IOException e) {
            LOG.trace("Couldn't find cwd for pid {}: {}", pid, e);
        }
        return proc;
    }

    /**
     * {@inheritDoc}
     */
    @Override
    public OSProcess[] getChildProcesses(int parentPid, int limit, ProcessSort sort) {
        List<OSProcess> procs = new ArrayList<>();
        File[] procFiles = ProcUtil.getPidFiles();

        // now for each file (with digit name) get process info
        for (File procFile : procFiles) {
            int pid = ParseUtil.parseIntOrDefault(procFile.getName(), 0);
            if (parentPid == getParentPidFromProcFile(pid)) {
                OSProcess proc = getProcess(pid);
                if (proc != null) {
                    procs.add(proc);
                }
            }
        }
        List<OSProcess> sorted = processSort(procs, limit, sort);
        return sorted.toArray(new OSProcess[sorted.size()]);
    }

    private static int getParentPidFromProcFile(int pid) {
        String[] split = FileUtil.getSplitFromFile(String.format("/proc/%d/stat", pid));
        if (split.length < 24) {
            return 0;
        }
        return ParseUtil.parseIntOrDefault(split[3], 0);
    }

    /**
     * {@inheritDoc}
     */
    @Override
    public int getProcessId() {
        return Libc.INSTANCE.getpid();
    }

    /**
     * {@inheritDoc}
     */
    @Override
    public int getProcessCount() {
        return ProcUtil.getPidFiles().length;
    }

    /**
     * {@inheritDoc}
     */
    @Override
    public int getThreadCount() {
        try {
            Sysinfo info = new Sysinfo();
            if (0 != Libc.INSTANCE.sysinfo(info)) {
                LOG.error("Failed to get process thread count. Error code: " + Native.getLastError());
                return 0;
            }
            return info.procs;
        } catch (UnsatisfiedLinkError | NoClassDefFoundError e) {
            LOG.error("Failed to get procs from sysinfo. {}", e);
        }
        return 0;
    }

    /**
     * {@inheritDoc}
     */
    @Override
    public NetworkParams getNetworkParams() {
        return new LinuxNetworkParams();
    }

    private void setFamilyFromReleaseFiles() {
        if (this.family == null) {
            // There are two competing options for family/version information.
            // Newer systems are adopting a standard /etc/os-release file:
            // https://www.freedesktop.org/software/systemd/man/os-release.html
            //
            // Some systems are still using the lsb standard which parses a
            // variety of /etc/*-release files and is most easily accessed via
            // the commandline lsb_release -a, see here:
            // http://linux.die.net/man/1/lsb_release
            // In this case, the /etc/lsb-release file (if it exists) has
            // optional overrides to the information in the /etc/distrib-release
            // files, which show: "Distributor release x.x (Codename)"
            //

            // Attempt to read /etc/os-release file.
            if (readOsRelease()) {
                // If successful, we're done. this.family has been set and
                // possibly the versionID and codeName
                return;
            }

            // Attempt to execute the `lsb_release` command
            if (execLsbRelease()) {
                // If successful, we're done. this.family has been set and
                // possibly the versionID and codeName
                return;
            }

            // The above two options should hopefully work on most
            // distributions. If not, we keep having fun.
            // Attempt to read /etc/lsb-release file
            if (readLsbRelease()) {
                // If successful, we're done. this.family has been set and
                // possibly the versionID and codeName
                return;
            }

            // If we're still looking, we search for any /etc/*-release (or
            // similar) filename, for which the first line should be of the
            // "Distributor release x.x (Codename)" format or possibly a
            // "Distributor VERSION x.x (Codename)" format
            String etcDistribRelease = getReleaseFilename();
            if (readDistribRelease(etcDistribRelease)) {
                // If successful, we're done. this.family has been set and
                // possibly the versionID and codeName
                return;
            }
            // If we've gotten this far with no match, use the distrib-release
            // filename (defaults will eventually give "Unknown")
            this.family = filenameToFamily(etcDistribRelease.replace("/etc/", "").replace("release", "")
                    .replace("version", "").replace("-", "").replace("_", ""));
        }
    }

    /**
     * Attempts to read /etc/os-release
     *
     * @return true if file successfully read and NAME= found
     */
    private boolean readOsRelease() {
        if (new File("/etc/os-release").exists()) {
            List<String> osRelease = FileUtil.readFile("/etc/os-release");
            // Search for NAME=
            for (String line : osRelease) {
                if (line.startsWith("VERSION=")) {
                    LOG.debug("os-release: {}", line);
                    // remove beginning and ending '"' characters, etc from
                    // VERSION="14.04.4 LTS, Trusty Tahr" (Ubuntu style)
                    // or VERSION="17 (Beefy Miracle)" (os-release doc style)
                    line = line.replace("VERSION=", "").replaceAll("^\"|\"$", "").trim();
                    String[] split = line.split("[()]");
                    if (split.length <= 1) {
                        // If no parentheses, check for Ubuntu's comma format
                        split = line.split(", ");
                    }
                    if (split.length > 0) {
                        this.versionId = split[0].trim();
                    }
                    if (split.length > 1) {
                        this.codeName = split[1].trim();
                    }
                } else if (line.startsWith("NAME=") && this.family == null) {
                    LOG.debug("os-release: {}", line);
                    // remove beginning and ending '"' characters, etc from
                    // NAME="Ubuntu"
                    this.family = line.replace("NAME=", "").replaceAll("^\"|\"$", "").trim();
                } else if (line.startsWith("VERSION_ID=") && this.versionId == null) {
                    LOG.debug("os-release: {}", line);
                    // remove beginning and ending '"' characters, etc from
                    // VERSION_ID="14.04"
                    this.versionId = line.replace("VERSION_ID=", "").replaceAll("^\"|\"$", "").trim();
                }
            }
        }
        return this.family != null;
    }

    /**
     * Attempts to execute `lsb_release -a`
     *
     * @return true if the command successfully executed and Distributor ID: or
     *         Description: found
     */
    private boolean execLsbRelease() {
        // If description is of the format Distrib release x.x (Codename)
        // that is primary, otherwise use Distributor ID: which returns the
        // distribution concatenated, e.g., RedHat instead of Red Hat
        for (String line : ExecutingCommand.runNative("lsb_release -a")) {
            if (line.startsWith("Description:")) {
                LOG.debug("lsb_release -a: {}", line);
                line = line.replace("Description:", "").trim();
                if (line.contains(" release ")) {
                    this.family = parseRelease(line, " release ");
                }
            } else if (line.startsWith("Distributor ID:") && this.family == null) {
                LOG.debug("lsb_release -a: {}", line);
                this.family = line.replace("Distributor ID:", "").trim();
            } else if (line.startsWith("Release:") && this.versionId == null) {
                LOG.debug("lsb_release -a: {}", line);
                this.versionId = line.replace("Release:", "").trim();
            } else if (line.startsWith("Codename:") && this.codeName == null) {
                LOG.debug("lsb_release -a: {}", line);
                this.codeName = line.replace("Codename:", "").trim();
            }
        }
        return this.family != null;
    }

    /**
     * Attempts to read /etc/lsb-release
     *
     * @return true if file successfully read and DISTRIB_ID or
     *         DISTRIB_DESCRIPTION found
     */
    private boolean readLsbRelease() {
        if (new File("/etc/lsb-release").exists()) {
            List<String> osRelease = FileUtil.readFile("/etc/lsb-release");
            // Search for NAME=
            for (String line : osRelease) {
                if (line.startsWith("DISTRIB_DESCRIPTION=")) {
                    LOG.debug("lsb-release: {}", line);
                    line = line.replace("DISTRIB_DESCRIPTION=", "").replaceAll("^\"|\"$", "").trim();
                    if (line.contains(" release ")) {
                        this.family = parseRelease(line, " release ");
                    }
                } else if (line.startsWith("DISTRIB_ID=") && this.family == null) {
                    LOG.debug("lsb-release: {}", line);
                    this.family = line.replace("DISTRIB_ID=", "").replaceAll("^\"|\"$", "").trim();
                } else if (line.startsWith("DISTRIB_RELEASE=") && this.versionId == null) {
                    LOG.debug("lsb-release: {}", line);
                    this.versionId = line.replace("DISTRIB_RELEASE=", "").replaceAll("^\"|\"$", "").trim();
                } else if (line.startsWith("DISTRIB_CODENAME=") && this.codeName == null) {
                    LOG.debug("lsb-release: {}", line);
                    this.codeName = line.replace("DISTRIB_CODENAME=", "").replaceAll("^\"|\"$", "").trim();
                }
            }
        }
        return this.family != null;
    }

    /**
     * Attempts to read /etc/distrib-release (for some value of distrib)
     *
     * @return true if file successfully read and " release " or " VERSION "
     *         found
     */
    private boolean readDistribRelease(String filename) {
        if (new File(filename).exists()) {
            List<String> osRelease = FileUtil.readFile(filename);
            // Search for Distrib release x.x (Codename)
            for (String line : osRelease) {
                LOG.debug("{}: {}", filename, line);
                if (line.contains(" release ")) {
                    this.family = parseRelease(line, " release ");
                    // If this parses properly we're done
                    break;
                } else if (line.contains(" VERSION ")) {
                    this.family = parseRelease(line, " VERSION ");
                    // If this parses properly we're done
                    break;
                }
            }
        }
        return this.family != null;
    }

    /**
     * Helper method to parse version description line style
     *
     * @param line
     *            a String of the form "Distributor release x.x (Codename)"
     * @param splitLine
     *            A regex to split on, e.g. " release "
     * @return the parsed family (versionID and codeName may have also been set)
     */
    private String parseRelease(String line, String splitLine) {
        String[] split = line.split(splitLine);
        String family = split[0].trim();
        if (split.length > 1) {
            split = split[1].split("[()]");
            if (split.length > 0) {
                this.versionId = split[0].trim();
            }
            if (split.length > 1) {
                this.codeName = split[1].trim();
            }
        }
        return family;
    }

    /**
     * Looks for a collection of possible distrib-release filenames
     *
     * @return The first valid matching filename
     */
    protected static String getReleaseFilename() {
        // Look for any /etc/*-release, *-version, and variants
        File etc = new File("/etc");
        // Find any *_input files in that path
        File[] matchingFiles = etc.listFiles(new FileFilter() {
            @Override
            public boolean accept(File f) {
                return (f.getName().endsWith("-release") || f.getName().endsWith("-version")
                        || f.getName().endsWith("_release") || f.getName().endsWith("_version"))
                        && !(f.getName().endsWith("os-release") || f.getName().endsWith("lsb-release"));
            }
        });
        if (matchingFiles != null && matchingFiles.length > 0) {
            return matchingFiles[0].getPath();
        }
        if (new File("/etc/release").exists()) {
            return "/etc/release";
        }
        // If all else fails, try this
        return "/etc/issue";
    }

    /**
     * Converts a portion of a filename (e.g. the 'redhat' in
     * /etc/redhat-release) to a mixed case string representing the family
     * (e.g., Red Hat)
     *
     * @param name
     *            Stripped version of filename after removing /etc and -release
     * @return Mixed case family
     */
    private static String filenameToFamily(String name) {
        switch (name.toLowerCase()) {
        // Handle known special cases
        case "":
            return "Solaris";
        case "blackcat":
            return "Black Cat";
        case "bluewhite64":
            return "BlueWhite64";
        case "e-smith":
            return "SME Server";
        case "eos":
            return "FreeEOS";
        case "hlfs":
            return "HLFS";
        case "lfs":
            return "Linux-From-Scratch";
        case "linuxppc":
            return "Linux-PPC";
        case "meego":
            return "MeeGo";
        case "mandakelinux":
            return "Mandrake";
        case "mklinux":
            return "MkLinux";
        case "nld":
            return "Novell Linux Desktop";
        case "novell":
        case "SuSE":
            return "SUSE Linux";
        case "pld":
            return "PLD";
        case "redhat":
            return "Red Hat Linux";
        case "sles":
            return "SUSE Linux ES9";
        case "sun":
            return "Sun JDS";
        case "synoinfo":
            return "Synology";
        case "tinysofa":
            return "Tiny Sofa";
        case "turbolinux":
            return "TurboLinux";
        case "ultrapenguin":
            return "UltraPenguin";
        case "va":
            return "VA-Linux";
        case "vmware":
            return "VMWareESX";
        case "yellowdog":
            return "Yellow Dog";

        // /etc/issue will end up here:
        case "issue":
            return "Unknown";
        // If not a special case just capitalize first letter
        default:
            return name.substring(0, 1).toUpperCase() + name.substring(1);
        }
    }
<<<<<<< HEAD
    
    /**
     * gets the calculated Jiffies per second, useful for converting ticks to milliseconds and vice versa
     * @return Jiffies per second
     */
    public static long getHz(){
        return hz;
    }
=======
>>>>>>> 843a5bfa

}
<|MERGE_RESOLUTION|>--- conflicted
+++ resolved
@@ -1,691 +1,688 @@
-/**
- * Oshi (https://github.com/oshi/oshi)
- *
- * Copyright (c) 2010 - 2018 The Oshi Project Team
- *
- * All rights reserved. This program and the accompanying materials
- * are made available under the terms of the Eclipse Public License v1.0
- * which accompanies this distribution, and is available at
- * http://www.eclipse.org/legal/epl-v10.html
- *
- * Maintainers:
- * dblock[at]dblock[dot]org
- * widdis[at]gmail[dot]com
- * enrico.bianchi[at]gmail[dot]com
- *
- * Contributors:
- * https://github.com/oshi/oshi/graphs/contributors
- */
-package oshi.software.os.linux;
-
-import java.io.File;
-import java.io.FileFilter;
-import java.io.IOException;
-import java.util.ArrayList;
-import java.util.Arrays;
-import java.util.Comparator;
-import java.util.List;
-import java.util.Map;
-
-import org.slf4j.Logger;
-import org.slf4j.LoggerFactory;
-
-import com.sun.jna.Memory;
-import com.sun.jna.Native;
-import com.sun.jna.Pointer;
-
-import oshi.jna.platform.linux.Libc;
-import oshi.jna.platform.linux.Libc.Sysinfo;
-import oshi.software.common.AbstractOperatingSystem;
-import oshi.software.os.FileSystem;
-import oshi.software.os.NetworkParams;
-import oshi.software.os.OSProcess;
-import oshi.software.os.OSUser;
-import oshi.util.ExecutingCommand;
-import oshi.util.FileUtil;
-import oshi.util.MapUtil;
-import oshi.util.ParseUtil;
-import oshi.util.platform.linux.ProcUtil;
-
-/**
- * Linux is a family of free operating systems most commonly used on personal
- * computers.
- *
- * @author widdis[at]gmail[dot]com
- */
-public class LinuxOperatingSystem extends AbstractOperatingSystem {
-
-    private static final long serialVersionUID = 1L;
-
-    private static final Logger LOG = LoggerFactory.getLogger(LinuxOperatingSystem.class);
-
-    // Populated with results of reading /etc/os-release or other files
-    protected String versionId;
-
-    protected String codeName;
-
-    // Resident Set Size is given as number of pages the process has in real
-    // memory.
-    // To get the actual size in bytes we need to multiply that with page size.
-    private final int memoryPageSize;
-
-    // Jiffies per second, used for process time counters.
-    private static long hz = 1000L;
-    // Boot time in MS
-    private static long bootTime = 0L;
-
-    private LinuxUserGroupInfo userGroupInfo = new LinuxUserGroupInfo();
-
-    static {
-        init();
-    }
-
-    public LinuxOperatingSystem() {
-        this.manufacturer = "GNU/Linux";
-        setFamilyFromReleaseFiles();
-        // The above call may also populate versionId and codeName
-        // to pass to version constructor
-        this.version = new LinuxOSVersionInfoEx(this.versionId, this.codeName);
-        this.memoryPageSize = getMemoryPageSize();
-        init();
-    }
-
-    /**
-     * Correlate the youngest process start time in seconds with start time in
-     * jiffies
-     */
-    private static void init() {
-        // To correlate a process start time in seconds with the same process
-        // start time in jiffies. We prefer the youngest (or close to it) which
-        // minimizes its up time (etime)
-        // Timeline:
-        // BOOT|<----jiffies---->|<----etime---->|NOW
-        // BOOT|<------------uptime------------->|NOW
-
-        // To avoid having to check all processes we can just pick the highest
-        // PID. This will either be the youngest one or at least big enough.
-
-        // Get all the pid files (guaranteed to be digit-only filenames)
-        File[] pids = ProcUtil.getPidFiles();
-        // Sort descending "numerically"
-        Arrays.sort(pids, new Comparator<File>() {
-            @Override
-            public int compare(File f1, File f2) {
-                return Integer.valueOf(f2.getName()).compareTo(Integer.valueOf(f1.getName()));
-            }
-        });
-
-        // Iterate /proc/[pid]/stat checking the creation time (field 22,
-        // jiffies since boot). Since we're working on descending PIDs, we
-        // expect the first (higher PIDs) to be younger, but may have processes
-        // that ended since we collected the files. The first time we get a
-        // value we'll save it as the youngest and quit.
-        long youngestJiffies = 0L;
-        String youngestPid = "";
-        for (File pid : pids) {
-            List<String> stat = FileUtil.readFile(String.format("/proc/%s/stat", pid.getName()), false);
-            if (!stat.isEmpty()) {
-                String[] split = ParseUtil.whitespaces.split(stat.get(0));
-                if (split.length >= 22) {
-                    youngestJiffies = ParseUtil.parseLongOrDefault(split[21], 0L);
-                    youngestPid = pid.getName();
-                    break;
-                }
-            }
-        }
-        LOG.debug("Youngest PID is {} with {} jiffies", youngestPid, youngestJiffies);
-        // Shouldn't happen but avoiding Division by zero
-        if (youngestJiffies == 0) {
-            LOG.error("Couldn't find any running processes, which is odd since we are in a running process. "
-                    + "Process time values are in jiffies, not milliseconds.");
-            return;
-        }
-
-        float startTimeSecsSinceBoot = ProcUtil.getSystemUptimeFromProc();
-        bootTime = System.currentTimeMillis() - (long) (1000 * startTimeSecsSinceBoot);
-
-        // This takes advantage of the fact that ps does all the heavy lifting
-        // of sorting out HZ internally.
-        String etime = ExecutingCommand.getFirstAnswer(String.format("ps -p %s -o etimes=", youngestPid));
-        // Since we picked the youngest process, it's safe to assume an
-        // etime close to 0 in case this command fails; the longer the system
-        // has been up, the less impact this assumption will have
-        if (!etime.isEmpty()) {
-            LOG.debug("Etime is {} seconds", etime.trim());
-            startTimeSecsSinceBoot -= Float.parseFloat(etime.trim());
-        }
-        // By subtracting etime (secs) from uptime (secs) we get uptime (in
-        // secs) when the process was started. This correlates with startTime in
-        // jiffies for this process
-        LOG.debug("Start time in secs: {}", startTimeSecsSinceBoot);
-        if (startTimeSecsSinceBoot <= 0) {
-            LOG.warn("Couldn't calculate jiffies per second. "
-                    + "Process time values are in jiffies, not milliseconds.");
-            return;
-        }
-
-        // divide jiffies (since boot) by seconds (since boot)
-        hz = (long) (youngestJiffies / startTimeSecsSinceBoot + 0.5f);
-        // reset to default if value is invalid
-        if (hz == 0)
-            hz = 1000L;
-    }
-    
-    private static int getMemoryPageSize() {
-        try {
-            return Libc.INSTANCE.getpagesize();
-        } catch (UnsatisfiedLinkError | NoClassDefFoundError e) {
-            LOG.error("Failed to get the memory page size.", e);
-        }
-        // default to 4K if the above call fails
-        return 4096;
-    }
-
-    /**
-     * {@inheritDoc}
-     */
-    @Override
-    public FileSystem getFileSystem() {
-        return new LinuxFileSystem();
-    }
-
-    /**
-     * {@inheritDoc}
-     */
-    @Override
-    public OSProcess[] getProcesses(int limit, ProcessSort sort) {
-        List<OSProcess> procs = new ArrayList<>();
-        File[] pids = ProcUtil.getPidFiles();
-
-        // now for each file (with digit name) get process info
-        for (File pid : pids) {
-            OSProcess proc = getProcess(ParseUtil.parseIntOrDefault(pid.getName(), 0));
-            if (proc != null) {
-                procs.add(proc);
-            }
-        }
-        List<OSProcess> sorted = processSort(procs, limit, sort);
-        return sorted.toArray(new OSProcess[sorted.size()]);
-    }
-
-    /**
-     * {@inheritDoc}
-     */
-    @Override
-    public OSProcess getProcess(int pid) {
-        String[] split = FileUtil.getSplitFromFile(String.format("/proc/%d/stat", pid));
-        if (split.length < 24) {
-            return null;
-        }
-        String path = "";
-        Pointer buf = new Memory(1024);
-        int size = Libc.INSTANCE.readlink(String.format("/proc/%d/exe", pid), buf, 1023);
-        if (size > 0) {
-            path = buf.getString(0).substring(0, size);
-        }
-        Map<String, String> io = FileUtil.getKeyValueMapFromFile(String.format("/proc/%d/io", pid), ":");
-        long now = System.currentTimeMillis();
-        OSProcess proc = new OSProcess();
-        // See man proc for how to parse /proc/[pid]/stat
-        int nameOffset = 0;
-        StringBuilder name = new StringBuilder(split[1].replaceFirst("\\(", ""));
-        while (!split[1 + nameOffset].endsWith(")")) {
-            nameOffset++;
-            name.append(' ').append(split[1 + nameOffset]);
-        }
-        proc.setName(name.substring(0, name.length() - 1));
-        proc.setPath(path);
-        switch (split[2 + nameOffset].charAt(0)) {
-        case 'R':
-            proc.setState(OSProcess.State.RUNNING);
-            break;
-        case 'S':
-            proc.setState(OSProcess.State.SLEEPING);
-            break;
-        case 'D':
-            proc.setState(OSProcess.State.WAITING);
-            break;
-        case 'Z':
-            proc.setState(OSProcess.State.ZOMBIE);
-            break;
-        case 'T':
-            proc.setState(OSProcess.State.STOPPED);
-            break;
-        default:
-            proc.setState(OSProcess.State.OTHER);
-            break;
-        }
-        proc.setProcessID(pid);
-        proc.setParentProcessID(ParseUtil.parseIntOrDefault(split[3 + nameOffset], 0));
-        proc.setThreadCount(ParseUtil.parseIntOrDefault(split[19 + nameOffset], 0));
-        proc.setPriority(ParseUtil.parseIntOrDefault(split[17 + nameOffset], 0));
-        proc.setVirtualSize(ParseUtil.parseLongOrDefault(split[22 + nameOffset], 0L));
-        proc.setResidentSetSize(ParseUtil.parseLongOrDefault(split[23 + nameOffset], 0L) * this.memoryPageSize);
-        proc.setKernelTime(ParseUtil.parseLongOrDefault(split[14 + nameOffset], 0L) * 1000L / hz);
-        proc.setUserTime(ParseUtil.parseLongOrDefault(split[13 + nameOffset], 0L) * 1000L / hz);
-        proc.setStartTime(bootTime + ParseUtil.parseLongOrDefault(split[21 + nameOffset], 0L) * 1000L / hz);
-        proc.setUpTime(now - proc.getStartTime());
-        // See man proc for how to parse /proc/[pid]/io
-        proc.setBytesRead(ParseUtil.parseLongOrDefault(MapUtil.getOrDefault(io, "read_bytes", ""), 0L));
-        proc.setBytesWritten(ParseUtil.parseLongOrDefault(MapUtil.getOrDefault(io, "write_bytes", ""), 0L));
-
-        // gets the open files count
-        List<String> openFilesList = ExecutingCommand.runNative(String.format("ls -f /proc/%d/fd", pid));
-        proc.setOpenFiles(openFilesList.size() - 1);
-
-        Map<String, String> status = FileUtil.getKeyValueMapFromFile(String.format("/proc/%d/status", pid), ":");
-        proc.setUserID(ParseUtil.whitespaces.split(MapUtil.getOrDefault(status, "Uid", ""))[0]);
-        proc.setGroupID(ParseUtil.whitespaces.split(MapUtil.getOrDefault(status, "Gid", ""))[0]);
-        OSUser user = userGroupInfo.getUser(proc.getUserID());
-        if (user != null) {
-            proc.setUser(user.getUserName());
-        }
-        proc.setGroup(userGroupInfo.getGroupName(proc.getGroupID()));
-
-        // THe /proc/pid/cmdline value is null-delimited
-        proc.setCommandLine(FileUtil.getStringFromFile(String.format("/proc/%d/cmdline", pid)));
-        try {
-            String cwdLink = String.format("/proc/%d/cwd", pid);
-            String cwd = new File(cwdLink).getCanonicalPath();
-            if (!cwd.equals(cwdLink)) {
-                proc.setCurrentWorkingDirectory(cwd);
-            }
-        } catch (IOException e) {
-            LOG.trace("Couldn't find cwd for pid {}: {}", pid, e);
-        }
-        return proc;
-    }
-
-    /**
-     * {@inheritDoc}
-     */
-    @Override
-    public OSProcess[] getChildProcesses(int parentPid, int limit, ProcessSort sort) {
-        List<OSProcess> procs = new ArrayList<>();
-        File[] procFiles = ProcUtil.getPidFiles();
-
-        // now for each file (with digit name) get process info
-        for (File procFile : procFiles) {
-            int pid = ParseUtil.parseIntOrDefault(procFile.getName(), 0);
-            if (parentPid == getParentPidFromProcFile(pid)) {
-                OSProcess proc = getProcess(pid);
-                if (proc != null) {
-                    procs.add(proc);
-                }
-            }
-        }
-        List<OSProcess> sorted = processSort(procs, limit, sort);
-        return sorted.toArray(new OSProcess[sorted.size()]);
-    }
-
-    private static int getParentPidFromProcFile(int pid) {
-        String[] split = FileUtil.getSplitFromFile(String.format("/proc/%d/stat", pid));
-        if (split.length < 24) {
-            return 0;
-        }
-        return ParseUtil.parseIntOrDefault(split[3], 0);
-    }
-
-    /**
-     * {@inheritDoc}
-     */
-    @Override
-    public int getProcessId() {
-        return Libc.INSTANCE.getpid();
-    }
-
-    /**
-     * {@inheritDoc}
-     */
-    @Override
-    public int getProcessCount() {
-        return ProcUtil.getPidFiles().length;
-    }
-
-    /**
-     * {@inheritDoc}
-     */
-    @Override
-    public int getThreadCount() {
-        try {
-            Sysinfo info = new Sysinfo();
-            if (0 != Libc.INSTANCE.sysinfo(info)) {
-                LOG.error("Failed to get process thread count. Error code: " + Native.getLastError());
-                return 0;
-            }
-            return info.procs;
-        } catch (UnsatisfiedLinkError | NoClassDefFoundError e) {
-            LOG.error("Failed to get procs from sysinfo. {}", e);
-        }
-        return 0;
-    }
-
-    /**
-     * {@inheritDoc}
-     */
-    @Override
-    public NetworkParams getNetworkParams() {
-        return new LinuxNetworkParams();
-    }
-
-    private void setFamilyFromReleaseFiles() {
-        if (this.family == null) {
-            // There are two competing options for family/version information.
-            // Newer systems are adopting a standard /etc/os-release file:
-            // https://www.freedesktop.org/software/systemd/man/os-release.html
-            //
-            // Some systems are still using the lsb standard which parses a
-            // variety of /etc/*-release files and is most easily accessed via
-            // the commandline lsb_release -a, see here:
-            // http://linux.die.net/man/1/lsb_release
-            // In this case, the /etc/lsb-release file (if it exists) has
-            // optional overrides to the information in the /etc/distrib-release
-            // files, which show: "Distributor release x.x (Codename)"
-            //
-
-            // Attempt to read /etc/os-release file.
-            if (readOsRelease()) {
-                // If successful, we're done. this.family has been set and
-                // possibly the versionID and codeName
-                return;
-            }
-
-            // Attempt to execute the `lsb_release` command
-            if (execLsbRelease()) {
-                // If successful, we're done. this.family has been set and
-                // possibly the versionID and codeName
-                return;
-            }
-
-            // The above two options should hopefully work on most
-            // distributions. If not, we keep having fun.
-            // Attempt to read /etc/lsb-release file
-            if (readLsbRelease()) {
-                // If successful, we're done. this.family has been set and
-                // possibly the versionID and codeName
-                return;
-            }
-
-            // If we're still looking, we search for any /etc/*-release (or
-            // similar) filename, for which the first line should be of the
-            // "Distributor release x.x (Codename)" format or possibly a
-            // "Distributor VERSION x.x (Codename)" format
-            String etcDistribRelease = getReleaseFilename();
-            if (readDistribRelease(etcDistribRelease)) {
-                // If successful, we're done. this.family has been set and
-                // possibly the versionID and codeName
-                return;
-            }
-            // If we've gotten this far with no match, use the distrib-release
-            // filename (defaults will eventually give "Unknown")
-            this.family = filenameToFamily(etcDistribRelease.replace("/etc/", "").replace("release", "")
-                    .replace("version", "").replace("-", "").replace("_", ""));
-        }
-    }
-
-    /**
-     * Attempts to read /etc/os-release
-     *
-     * @return true if file successfully read and NAME= found
-     */
-    private boolean readOsRelease() {
-        if (new File("/etc/os-release").exists()) {
-            List<String> osRelease = FileUtil.readFile("/etc/os-release");
-            // Search for NAME=
-            for (String line : osRelease) {
-                if (line.startsWith("VERSION=")) {
-                    LOG.debug("os-release: {}", line);
-                    // remove beginning and ending '"' characters, etc from
-                    // VERSION="14.04.4 LTS, Trusty Tahr" (Ubuntu style)
-                    // or VERSION="17 (Beefy Miracle)" (os-release doc style)
-                    line = line.replace("VERSION=", "").replaceAll("^\"|\"$", "").trim();
-                    String[] split = line.split("[()]");
-                    if (split.length <= 1) {
-                        // If no parentheses, check for Ubuntu's comma format
-                        split = line.split(", ");
-                    }
-                    if (split.length > 0) {
-                        this.versionId = split[0].trim();
-                    }
-                    if (split.length > 1) {
-                        this.codeName = split[1].trim();
-                    }
-                } else if (line.startsWith("NAME=") && this.family == null) {
-                    LOG.debug("os-release: {}", line);
-                    // remove beginning and ending '"' characters, etc from
-                    // NAME="Ubuntu"
-                    this.family = line.replace("NAME=", "").replaceAll("^\"|\"$", "").trim();
-                } else if (line.startsWith("VERSION_ID=") && this.versionId == null) {
-                    LOG.debug("os-release: {}", line);
-                    // remove beginning and ending '"' characters, etc from
-                    // VERSION_ID="14.04"
-                    this.versionId = line.replace("VERSION_ID=", "").replaceAll("^\"|\"$", "").trim();
-                }
-            }
-        }
-        return this.family != null;
-    }
-
-    /**
-     * Attempts to execute `lsb_release -a`
-     *
-     * @return true if the command successfully executed and Distributor ID: or
-     *         Description: found
-     */
-    private boolean execLsbRelease() {
-        // If description is of the format Distrib release x.x (Codename)
-        // that is primary, otherwise use Distributor ID: which returns the
-        // distribution concatenated, e.g., RedHat instead of Red Hat
-        for (String line : ExecutingCommand.runNative("lsb_release -a")) {
-            if (line.startsWith("Description:")) {
-                LOG.debug("lsb_release -a: {}", line);
-                line = line.replace("Description:", "").trim();
-                if (line.contains(" release ")) {
-                    this.family = parseRelease(line, " release ");
-                }
-            } else if (line.startsWith("Distributor ID:") && this.family == null) {
-                LOG.debug("lsb_release -a: {}", line);
-                this.family = line.replace("Distributor ID:", "").trim();
-            } else if (line.startsWith("Release:") && this.versionId == null) {
-                LOG.debug("lsb_release -a: {}", line);
-                this.versionId = line.replace("Release:", "").trim();
-            } else if (line.startsWith("Codename:") && this.codeName == null) {
-                LOG.debug("lsb_release -a: {}", line);
-                this.codeName = line.replace("Codename:", "").trim();
-            }
-        }
-        return this.family != null;
-    }
-
-    /**
-     * Attempts to read /etc/lsb-release
-     *
-     * @return true if file successfully read and DISTRIB_ID or
-     *         DISTRIB_DESCRIPTION found
-     */
-    private boolean readLsbRelease() {
-        if (new File("/etc/lsb-release").exists()) {
-            List<String> osRelease = FileUtil.readFile("/etc/lsb-release");
-            // Search for NAME=
-            for (String line : osRelease) {
-                if (line.startsWith("DISTRIB_DESCRIPTION=")) {
-                    LOG.debug("lsb-release: {}", line);
-                    line = line.replace("DISTRIB_DESCRIPTION=", "").replaceAll("^\"|\"$", "").trim();
-                    if (line.contains(" release ")) {
-                        this.family = parseRelease(line, " release ");
-                    }
-                } else if (line.startsWith("DISTRIB_ID=") && this.family == null) {
-                    LOG.debug("lsb-release: {}", line);
-                    this.family = line.replace("DISTRIB_ID=", "").replaceAll("^\"|\"$", "").trim();
-                } else if (line.startsWith("DISTRIB_RELEASE=") && this.versionId == null) {
-                    LOG.debug("lsb-release: {}", line);
-                    this.versionId = line.replace("DISTRIB_RELEASE=", "").replaceAll("^\"|\"$", "").trim();
-                } else if (line.startsWith("DISTRIB_CODENAME=") && this.codeName == null) {
-                    LOG.debug("lsb-release: {}", line);
-                    this.codeName = line.replace("DISTRIB_CODENAME=", "").replaceAll("^\"|\"$", "").trim();
-                }
-            }
-        }
-        return this.family != null;
-    }
-
-    /**
-     * Attempts to read /etc/distrib-release (for some value of distrib)
-     *
-     * @return true if file successfully read and " release " or " VERSION "
-     *         found
-     */
-    private boolean readDistribRelease(String filename) {
-        if (new File(filename).exists()) {
-            List<String> osRelease = FileUtil.readFile(filename);
-            // Search for Distrib release x.x (Codename)
-            for (String line : osRelease) {
-                LOG.debug("{}: {}", filename, line);
-                if (line.contains(" release ")) {
-                    this.family = parseRelease(line, " release ");
-                    // If this parses properly we're done
-                    break;
-                } else if (line.contains(" VERSION ")) {
-                    this.family = parseRelease(line, " VERSION ");
-                    // If this parses properly we're done
-                    break;
-                }
-            }
-        }
-        return this.family != null;
-    }
-
-    /**
-     * Helper method to parse version description line style
-     *
-     * @param line
-     *            a String of the form "Distributor release x.x (Codename)"
-     * @param splitLine
-     *            A regex to split on, e.g. " release "
-     * @return the parsed family (versionID and codeName may have also been set)
-     */
-    private String parseRelease(String line, String splitLine) {
-        String[] split = line.split(splitLine);
-        String family = split[0].trim();
-        if (split.length > 1) {
-            split = split[1].split("[()]");
-            if (split.length > 0) {
-                this.versionId = split[0].trim();
-            }
-            if (split.length > 1) {
-                this.codeName = split[1].trim();
-            }
-        }
-        return family;
-    }
-
-    /**
-     * Looks for a collection of possible distrib-release filenames
-     *
-     * @return The first valid matching filename
-     */
-    protected static String getReleaseFilename() {
-        // Look for any /etc/*-release, *-version, and variants
-        File etc = new File("/etc");
-        // Find any *_input files in that path
-        File[] matchingFiles = etc.listFiles(new FileFilter() {
-            @Override
-            public boolean accept(File f) {
-                return (f.getName().endsWith("-release") || f.getName().endsWith("-version")
-                        || f.getName().endsWith("_release") || f.getName().endsWith("_version"))
-                        && !(f.getName().endsWith("os-release") || f.getName().endsWith("lsb-release"));
-            }
-        });
-        if (matchingFiles != null && matchingFiles.length > 0) {
-            return matchingFiles[0].getPath();
-        }
-        if (new File("/etc/release").exists()) {
-            return "/etc/release";
-        }
-        // If all else fails, try this
-        return "/etc/issue";
-    }
-
-    /**
-     * Converts a portion of a filename (e.g. the 'redhat' in
-     * /etc/redhat-release) to a mixed case string representing the family
-     * (e.g., Red Hat)
-     *
-     * @param name
-     *            Stripped version of filename after removing /etc and -release
-     * @return Mixed case family
-     */
-    private static String filenameToFamily(String name) {
-        switch (name.toLowerCase()) {
-        // Handle known special cases
-        case "":
-            return "Solaris";
-        case "blackcat":
-            return "Black Cat";
-        case "bluewhite64":
-            return "BlueWhite64";
-        case "e-smith":
-            return "SME Server";
-        case "eos":
-            return "FreeEOS";
-        case "hlfs":
-            return "HLFS";
-        case "lfs":
-            return "Linux-From-Scratch";
-        case "linuxppc":
-            return "Linux-PPC";
-        case "meego":
-            return "MeeGo";
-        case "mandakelinux":
-            return "Mandrake";
-        case "mklinux":
-            return "MkLinux";
-        case "nld":
-            return "Novell Linux Desktop";
-        case "novell":
-        case "SuSE":
-            return "SUSE Linux";
-        case "pld":
-            return "PLD";
-        case "redhat":
-            return "Red Hat Linux";
-        case "sles":
-            return "SUSE Linux ES9";
-        case "sun":
-            return "Sun JDS";
-        case "synoinfo":
-            return "Synology";
-        case "tinysofa":
-            return "Tiny Sofa";
-        case "turbolinux":
-            return "TurboLinux";
-        case "ultrapenguin":
-            return "UltraPenguin";
-        case "va":
-            return "VA-Linux";
-        case "vmware":
-            return "VMWareESX";
-        case "yellowdog":
-            return "Yellow Dog";
-
-        // /etc/issue will end up here:
-        case "issue":
-            return "Unknown";
-        // If not a special case just capitalize first letter
-        default:
-            return name.substring(0, 1).toUpperCase() + name.substring(1);
-        }
-    }
-<<<<<<< HEAD
-    
-    /**
-     * gets the calculated Jiffies per second, useful for converting ticks to milliseconds and vice versa
-     * @return Jiffies per second
-     */
-    public static long getHz(){
-        return hz;
-    }
-=======
->>>>>>> 843a5bfa
-
-}
+/**
+ * Oshi (https://github.com/oshi/oshi)
+ *
+ * Copyright (c) 2010 - 2018 The Oshi Project Team
+ *
+ * All rights reserved. This program and the accompanying materials
+ * are made available under the terms of the Eclipse Public License v1.0
+ * which accompanies this distribution, and is available at
+ * http://www.eclipse.org/legal/epl-v10.html
+ *
+ * Maintainers:
+ * dblock[at]dblock[dot]org
+ * widdis[at]gmail[dot]com
+ * enrico.bianchi[at]gmail[dot]com
+ *
+ * Contributors:
+ * https://github.com/oshi/oshi/graphs/contributors
+ */
+package oshi.software.os.linux;
+
+import java.io.File;
+import java.io.FileFilter;
+import java.io.IOException;
+import java.util.ArrayList;
+import java.util.Arrays;
+import java.util.Comparator;
+import java.util.List;
+import java.util.Map;
+
+import org.slf4j.Logger;
+import org.slf4j.LoggerFactory;
+
+import com.sun.jna.Memory;
+import com.sun.jna.Native;
+import com.sun.jna.Pointer;
+
+import oshi.jna.platform.linux.Libc;
+import oshi.jna.platform.linux.Libc.Sysinfo;
+import oshi.software.common.AbstractOperatingSystem;
+import oshi.software.os.FileSystem;
+import oshi.software.os.NetworkParams;
+import oshi.software.os.OSProcess;
+import oshi.software.os.OSUser;
+import oshi.util.ExecutingCommand;
+import oshi.util.FileUtil;
+import oshi.util.MapUtil;
+import oshi.util.ParseUtil;
+import oshi.util.platform.linux.ProcUtil;
+
+/**
+ * Linux is a family of free operating systems most commonly used on personal
+ * computers.
+ *
+ * @author widdis[at]gmail[dot]com
+ */
+public class LinuxOperatingSystem extends AbstractOperatingSystem {
+
+    private static final long serialVersionUID = 1L;
+
+    private static final Logger LOG = LoggerFactory.getLogger(LinuxOperatingSystem.class);
+
+    // Populated with results of reading /etc/os-release or other files
+    protected String versionId;
+
+    protected String codeName;
+
+    // Resident Set Size is given as number of pages the process has in real
+    // memory.
+    // To get the actual size in bytes we need to multiply that with page size.
+    private final int memoryPageSize;
+
+    // Jiffies per second, used for process time counters.
+    private static long hz = 1000L;
+    // Boot time in MS
+    private static long bootTime = 0L;
+    
+    private LinuxUserGroupInfo userGroupInfo = new LinuxUserGroupInfo();
+    
+    static {
+        init();
+    }
+
+    public LinuxOperatingSystem() {
+        this.manufacturer = "GNU/Linux";
+        setFamilyFromReleaseFiles();
+        // The above call may also populate versionId and codeName
+        // to pass to version constructor
+        this.version = new LinuxOSVersionInfoEx(this.versionId, this.codeName);
+        this.memoryPageSize = getMemoryPageSize();
+        init();
+    }
+
+    /**
+     * Correlate the youngest process start time in seconds with start time in
+     * jiffies
+     */
+    private static void init() {
+        // To correlate a process start time in seconds with the same process
+        // start time in jiffies. We prefer the youngest (or close to it) which
+        // minimizes its up time (etime)
+        // Timeline:
+        // BOOT|<----jiffies---->|<----etime---->|NOW
+        // BOOT|<------------uptime------------->|NOW
+
+        // To avoid having to check all processes we can just pick the highest
+        // PID. This will either be the youngest one or at least big enough.
+
+        // Get all the pid files (guaranteed to be digit-only filenames)
+        File[] pids = ProcUtil.getPidFiles();
+        // Sort descending "numerically"
+        Arrays.sort(pids, new Comparator<File>() {
+            @Override
+            public int compare(File f1, File f2) {
+                return Integer.valueOf(f2.getName()).compareTo(Integer.valueOf(f1.getName()));
+            }
+        });
+
+        // Iterate /proc/[pid]/stat checking the creation time (field 22,
+        // jiffies since boot). Since we're working on descending PIDs, we
+        // expect the first (higher PIDs) to be younger, but may have processes
+        // that ended since we collected the files. The first time we get a
+        // value we'll save it as the youngest and quit.
+        long youngestJiffies = 0L;
+        String youngestPid = "";
+        for (File pid : pids) {
+            List<String> stat = FileUtil.readFile(String.format("/proc/%s/stat", pid.getName()), false);
+            if (!stat.isEmpty()) {
+                String[] split = ParseUtil.whitespaces.split(stat.get(0));
+                if (split.length >= 22) {
+                    youngestJiffies = ParseUtil.parseLongOrDefault(split[21], 0L);
+                    youngestPid = pid.getName();
+                    break;
+                }
+            }
+        }
+        LOG.debug("Youngest PID is {} with {} jiffies", youngestPid, youngestJiffies);
+        // Shouldn't happen but avoiding Division by zero
+        if (youngestJiffies == 0) {
+            LOG.error("Couldn't find any running processes, which is odd since we are in a running process. "
+                    + "Process time values are in jiffies, not milliseconds.");
+            return;
+        }
+
+        float startTimeSecsSinceBoot = ProcUtil.getSystemUptimeFromProc();
+        bootTime = System.currentTimeMillis() - (long) (1000 * startTimeSecsSinceBoot);
+
+        // This takes advantage of the fact that ps does all the heavy lifting
+        // of sorting out HZ internally.
+        String etime = ExecutingCommand.getFirstAnswer(String.format("ps -p %s -o etimes=", youngestPid));
+        // Since we picked the youngest process, it's safe to assume an
+        // etime close to 0 in case this command fails; the longer the system
+        // has been up, the less impact this assumption will have
+        if (!etime.isEmpty()) {
+            LOG.debug("Etime is {} seconds", etime.trim());
+            startTimeSecsSinceBoot -= Float.parseFloat(etime.trim());
+        }
+        // By subtracting etime (secs) from uptime (secs) we get uptime (in
+        // secs) when the process was started. This correlates with startTime in
+        // jiffies for this process
+        LOG.debug("Start time in secs: {}", startTimeSecsSinceBoot);
+        if (startTimeSecsSinceBoot <= 0) {
+            LOG.warn("Couldn't calculate jiffies per second. "
+                    + "Process time values are in jiffies, not milliseconds.");
+            return;
+        }
+
+        // divide jiffies (since boot) by seconds (since boot)
+        hz = (long) (youngestJiffies / startTimeSecsSinceBoot + 0.5f);
+        // reset to default if value is invalid
+        if (hz == 0)
+            hz = 1000L;
+    }
+    
+    private static int getMemoryPageSize() {
+        try {
+            return Libc.INSTANCE.getpagesize();
+        } catch (UnsatisfiedLinkError | NoClassDefFoundError e) {
+            LOG.error("Failed to get the memory page size.", e);
+        }
+        // default to 4K if the above call fails
+        return 4096;
+    }
+
+    /**
+     * {@inheritDoc}
+     */
+    @Override
+    public FileSystem getFileSystem() {
+        return new LinuxFileSystem();
+    }
+
+    /**
+     * {@inheritDoc}
+     */
+    @Override
+    public OSProcess[] getProcesses(int limit, ProcessSort sort) {
+        List<OSProcess> procs = new ArrayList<>();
+        File[] pids = ProcUtil.getPidFiles();
+        
+        // now for each file (with digit name) get process info
+        for (File pid : pids) {
+            OSProcess proc = getProcess(ParseUtil.parseIntOrDefault(pid.getName(), 0));
+            if (proc != null) {
+                procs.add(proc);
+            }
+        }
+        List<OSProcess> sorted = processSort(procs, limit, sort);
+        return sorted.toArray(new OSProcess[sorted.size()]);
+    }
+
+    /**
+     * {@inheritDoc}
+     */
+    @Override
+    public OSProcess getProcess(int pid) {
+        String[] split = FileUtil.getSplitFromFile(String.format("/proc/%d/stat", pid));
+        if (split.length < 24) {
+            return null;
+        }
+        String path = "";
+        Pointer buf = new Memory(1024);
+        int size = Libc.INSTANCE.readlink(String.format("/proc/%d/exe", pid), buf, 1023);
+        if (size > 0) {
+            path = buf.getString(0).substring(0, size);
+        }
+        Map<String, String> io = FileUtil.getKeyValueMapFromFile(String.format("/proc/%d/io", pid), ":");
+        long now = System.currentTimeMillis();
+        OSProcess proc = new OSProcess();
+        // See man proc for how to parse /proc/[pid]/stat
+        int nameOffset = 0;
+        StringBuilder name = new StringBuilder(split[1].replaceFirst("\\(", ""));
+        while (!split[1 + nameOffset].endsWith(")")) {
+            nameOffset++;
+            name.append(' ').append(split[1 + nameOffset]);
+        }
+        proc.setName(name.substring(0, name.length() - 1));
+        proc.setPath(path);
+        switch (split[2 + nameOffset].charAt(0)) {
+        case 'R':
+            proc.setState(OSProcess.State.RUNNING);
+            break;
+        case 'S':
+            proc.setState(OSProcess.State.SLEEPING);
+            break;
+        case 'D':
+            proc.setState(OSProcess.State.WAITING);
+            break;
+        case 'Z':
+            proc.setState(OSProcess.State.ZOMBIE);
+            break;
+        case 'T':
+            proc.setState(OSProcess.State.STOPPED);
+            break;
+        default:
+            proc.setState(OSProcess.State.OTHER);
+            break;
+        }
+        proc.setProcessID(pid);
+        proc.setParentProcessID(ParseUtil.parseIntOrDefault(split[3 + nameOffset], 0));
+        proc.setThreadCount(ParseUtil.parseIntOrDefault(split[19 + nameOffset], 0));
+        proc.setPriority(ParseUtil.parseIntOrDefault(split[17 + nameOffset], 0));
+        proc.setVirtualSize(ParseUtil.parseLongOrDefault(split[22 + nameOffset], 0L));
+        proc.setResidentSetSize(ParseUtil.parseLongOrDefault(split[23 + nameOffset], 0L) * this.memoryPageSize);
+        proc.setKernelTime(ParseUtil.parseLongOrDefault(split[14 + nameOffset], 0L) * 1000L / hz);
+        proc.setUserTime(ParseUtil.parseLongOrDefault(split[13 + nameOffset], 0L) * 1000L / hz);
+        proc.setStartTime(bootTime + ParseUtil.parseLongOrDefault(split[21 + nameOffset], 0L) * 1000L / hz);
+        proc.setUpTime(now - proc.getStartTime());
+        // See man proc for how to parse /proc/[pid]/io
+        proc.setBytesRead(ParseUtil.parseLongOrDefault(MapUtil.getOrDefault(io, "read_bytes", ""), 0L));
+        proc.setBytesWritten(ParseUtil.parseLongOrDefault(MapUtil.getOrDefault(io, "write_bytes", ""), 0L));
+        
+        //gets the open files count
+        List<String> openFilesList = ExecutingCommand.runNative(String.format("ls -f /proc/%d/fd", pid));
+        proc.setOpenFiles(openFilesList.size() - 1);
+        
+        Map<String, String> status = FileUtil.getKeyValueMapFromFile(String.format("/proc/%d/status", pid), ":");
+        proc.setUserID(ParseUtil.whitespaces.split(MapUtil.getOrDefault(status, "Uid", ""))[0]);
+        proc.setGroupID(ParseUtil.whitespaces.split(MapUtil.getOrDefault(status, "Gid", ""))[0]);
+        OSUser user = userGroupInfo.getUser(proc.getUserID());
+        if (user != null) {
+        	proc.setUser(user.getUserName());
+        }
+        proc.setGroup(userGroupInfo.getGroupName(proc.getGroupID()));
+        
+        // THe /proc/pid/cmdline value is null-delimited
+        proc.setCommandLine(FileUtil.getStringFromFile(String.format("/proc/%d/cmdline", pid)));
+        try {
+            String cwdLink = String.format("/proc/%d/cwd", pid);
+            String cwd = new File(cwdLink).getCanonicalPath();
+            if (!cwd.equals(cwdLink)) {
+                proc.setCurrentWorkingDirectory(cwd);
+            }
+        } catch (IOException e) {
+            LOG.trace("Couldn't find cwd for pid {}: {}", pid, e);
+        }
+        return proc;
+    }
+
+    /**
+     * {@inheritDoc}
+     */
+    @Override
+    public OSProcess[] getChildProcesses(int parentPid, int limit, ProcessSort sort) {
+        List<OSProcess> procs = new ArrayList<>();
+        File[] procFiles = ProcUtil.getPidFiles();
+
+        // now for each file (with digit name) get process info
+        for (File procFile : procFiles) {
+            int pid = ParseUtil.parseIntOrDefault(procFile.getName(), 0);
+            if (parentPid == getParentPidFromProcFile(pid)) {
+                OSProcess proc = getProcess(pid);
+                if (proc != null) {
+                    procs.add(proc);
+                }
+            }
+        }
+        List<OSProcess> sorted = processSort(procs, limit, sort);
+        return sorted.toArray(new OSProcess[sorted.size()]);
+    }
+
+    private static int getParentPidFromProcFile(int pid) {
+        String[] split = FileUtil.getSplitFromFile(String.format("/proc/%d/stat", pid));
+        if (split.length < 24) {
+            return 0;
+        }
+        return ParseUtil.parseIntOrDefault(split[3], 0);
+    }
+
+    /**
+     * {@inheritDoc}
+     */
+    @Override
+    public int getProcessId() {
+        return Libc.INSTANCE.getpid();
+    }
+
+    /**
+     * {@inheritDoc}
+     */
+    @Override
+    public int getProcessCount() {
+        return ProcUtil.getPidFiles().length;
+    }
+
+    /**
+     * {@inheritDoc}
+     */
+    @Override
+    public int getThreadCount() {
+        try {
+            Sysinfo info = new Sysinfo();
+            if (0 != Libc.INSTANCE.sysinfo(info)) {
+                LOG.error("Failed to get process thread count. Error code: " + Native.getLastError());
+                return 0;
+            }
+            return info.procs;
+        } catch (UnsatisfiedLinkError | NoClassDefFoundError e) {
+            LOG.error("Failed to get procs from sysinfo. {}", e);
+        }
+        return 0;
+    }
+
+    /**
+     * {@inheritDoc}
+     */
+    @Override
+    public NetworkParams getNetworkParams() {
+        return new LinuxNetworkParams();
+    }
+    
+    private void setFamilyFromReleaseFiles() {
+        if (this.family == null) {
+            // There are two competing options for family/version information.
+            // Newer systems are adopting a standard /etc/os-release file:
+            // https://www.freedesktop.org/software/systemd/man/os-release.html
+            //
+            // Some systems are still using the lsb standard which parses a
+            // variety of /etc/*-release files and is most easily accessed via
+            // the commandline lsb_release -a, see here:
+            // http://linux.die.net/man/1/lsb_release
+            // In this case, the /etc/lsb-release file (if it exists) has
+            // optional overrides to the information in the /etc/distrib-release
+            // files, which show: "Distributor release x.x (Codename)"
+            //
+
+            // Attempt to read /etc/os-release file.
+            if (readOsRelease()) {
+                // If successful, we're done. this.family has been set and
+                // possibly the versionID and codeName
+                return;
+            }
+
+            // Attempt to execute the `lsb_release` command
+            if (execLsbRelease()) {
+                // If successful, we're done. this.family has been set and
+                // possibly the versionID and codeName
+                return;
+            }
+
+            // The above two options should hopefully work on most
+            // distributions. If not, we keep having fun.
+            // Attempt to read /etc/lsb-release file
+            if (readLsbRelease()) {
+                // If successful, we're done. this.family has been set and
+                // possibly the versionID and codeName
+                return;
+            }
+
+            // If we're still looking, we search for any /etc/*-release (or
+            // similar) filename, for which the first line should be of the
+            // "Distributor release x.x (Codename)" format or possibly a
+            // "Distributor VERSION x.x (Codename)" format
+            String etcDistribRelease = getReleaseFilename();
+            if (readDistribRelease(etcDistribRelease)) {
+                // If successful, we're done. this.family has been set and
+                // possibly the versionID and codeName
+                return;
+            }
+            // If we've gotten this far with no match, use the distrib-release
+            // filename (defaults will eventually give "Unknown")
+            this.family = filenameToFamily(etcDistribRelease.replace("/etc/", "").replace("release", "")
+                    .replace("version", "").replace("-", "").replace("_", ""));
+        }
+    }
+
+    /**
+     * Attempts to read /etc/os-release
+     *
+     * @return true if file successfully read and NAME= found
+     */
+    private boolean readOsRelease() {
+        if (new File("/etc/os-release").exists()) {
+            List<String> osRelease = FileUtil.readFile("/etc/os-release");
+            // Search for NAME=
+            for (String line : osRelease) {
+                if (line.startsWith("VERSION=")) {
+                    LOG.debug("os-release: {}", line);
+                    // remove beginning and ending '"' characters, etc from
+                    // VERSION="14.04.4 LTS, Trusty Tahr" (Ubuntu style)
+                    // or VERSION="17 (Beefy Miracle)" (os-release doc style)
+                    line = line.replace("VERSION=", "").replaceAll("^\"|\"$", "").trim();
+                    String[] split = line.split("[()]");
+                    if (split.length <= 1) {
+                        // If no parentheses, check for Ubuntu's comma format
+                        split = line.split(", ");
+                    }
+                    if (split.length > 0) {
+                        this.versionId = split[0].trim();
+                    }
+                    if (split.length > 1) {
+                        this.codeName = split[1].trim();
+                    }
+                } else if (line.startsWith("NAME=") && this.family == null) {
+                    LOG.debug("os-release: {}", line);
+                    // remove beginning and ending '"' characters, etc from
+                    // NAME="Ubuntu"
+                    this.family = line.replace("NAME=", "").replaceAll("^\"|\"$", "").trim();
+                } else if (line.startsWith("VERSION_ID=") && this.versionId == null) {
+                    LOG.debug("os-release: {}", line);
+                    // remove beginning and ending '"' characters, etc from
+                    // VERSION_ID="14.04"
+                    this.versionId = line.replace("VERSION_ID=", "").replaceAll("^\"|\"$", "").trim();
+                }
+            }
+        }
+        return this.family != null;
+    }
+
+    /**
+     * Attempts to execute `lsb_release -a`
+     *
+     * @return true if the command successfully executed and Distributor ID: or
+     *         Description: found
+     */
+    private boolean execLsbRelease() {
+        // If description is of the format Distrib release x.x (Codename)
+        // that is primary, otherwise use Distributor ID: which returns the
+        // distribution concatenated, e.g., RedHat instead of Red Hat
+        for (String line : ExecutingCommand.runNative("lsb_release -a")) {
+            if (line.startsWith("Description:")) {
+                LOG.debug("lsb_release -a: {}", line);
+                line = line.replace("Description:", "").trim();
+                if (line.contains(" release ")) {
+                    this.family = parseRelease(line, " release ");
+                }
+            } else if (line.startsWith("Distributor ID:") && this.family == null) {
+                LOG.debug("lsb_release -a: {}", line);
+                this.family = line.replace("Distributor ID:", "").trim();
+            } else if (line.startsWith("Release:") && this.versionId == null) {
+                LOG.debug("lsb_release -a: {}", line);
+                this.versionId = line.replace("Release:", "").trim();
+            } else if (line.startsWith("Codename:") && this.codeName == null) {
+                LOG.debug("lsb_release -a: {}", line);
+                this.codeName = line.replace("Codename:", "").trim();
+            }
+        }
+        return this.family != null;
+    }
+
+    /**
+     * Attempts to read /etc/lsb-release
+     *
+     * @return true if file successfully read and DISTRIB_ID or
+     *         DISTRIB_DESCRIPTION found
+     */
+    private boolean readLsbRelease() {
+        if (new File("/etc/lsb-release").exists()) {
+            List<String> osRelease = FileUtil.readFile("/etc/lsb-release");
+            // Search for NAME=
+            for (String line : osRelease) {
+                if (line.startsWith("DISTRIB_DESCRIPTION=")) {
+                    LOG.debug("lsb-release: {}", line);
+                    line = line.replace("DISTRIB_DESCRIPTION=", "").replaceAll("^\"|\"$", "").trim();
+                    if (line.contains(" release ")) {
+                        this.family = parseRelease(line, " release ");
+                    }
+                } else if (line.startsWith("DISTRIB_ID=") && this.family == null) {
+                    LOG.debug("lsb-release: {}", line);
+                    this.family = line.replace("DISTRIB_ID=", "").replaceAll("^\"|\"$", "").trim();
+                } else if (line.startsWith("DISTRIB_RELEASE=") && this.versionId == null) {
+                    LOG.debug("lsb-release: {}", line);
+                    this.versionId = line.replace("DISTRIB_RELEASE=", "").replaceAll("^\"|\"$", "").trim();
+                } else if (line.startsWith("DISTRIB_CODENAME=") && this.codeName == null) {
+                    LOG.debug("lsb-release: {}", line);
+                    this.codeName = line.replace("DISTRIB_CODENAME=", "").replaceAll("^\"|\"$", "").trim();
+                }
+            }
+        }
+        return this.family != null;
+    }
+
+    /**
+     * Attempts to read /etc/distrib-release (for some value of distrib)
+     *
+     * @return true if file successfully read and " release " or " VERSION "
+     *         found
+     */
+    private boolean readDistribRelease(String filename) {
+        if (new File(filename).exists()) {
+            List<String> osRelease = FileUtil.readFile(filename);
+            // Search for Distrib release x.x (Codename)
+            for (String line : osRelease) {
+                LOG.debug("{}: {}", filename, line);
+                if (line.contains(" release ")) {
+                    this.family = parseRelease(line, " release ");
+                    // If this parses properly we're done
+                    break;
+                } else if (line.contains(" VERSION ")) {
+                    this.family = parseRelease(line, " VERSION ");
+                    // If this parses properly we're done
+                    break;
+                }
+            }
+        }
+        return this.family != null;
+    }
+
+    /**
+     * Helper method to parse version description line style
+     *
+     * @param line
+     *            a String of the form "Distributor release x.x (Codename)"
+     * @param splitLine
+     *            A regex to split on, e.g. " release "
+     * @return the parsed family (versionID and codeName may have also been set)
+     */
+    private String parseRelease(String line, String splitLine) {
+        String[] split = line.split(splitLine);
+        String family = split[0].trim();
+        if (split.length > 1) {
+            split = split[1].split("[()]");
+            if (split.length > 0) {
+                this.versionId = split[0].trim();
+            }
+            if (split.length > 1) {
+                this.codeName = split[1].trim();
+            }
+        }
+        return family;
+    }
+
+    /**
+     * Looks for a collection of possible distrib-release filenames
+     *
+     * @return The first valid matching filename
+     */
+    protected static String getReleaseFilename() {
+        // Look for any /etc/*-release, *-version, and variants
+        File etc = new File("/etc");
+        // Find any *_input files in that path
+        File[] matchingFiles = etc.listFiles(new FileFilter() {
+            @Override
+            public boolean accept(File f) {
+                return (f.getName().endsWith("-release") || f.getName().endsWith("-version")
+                        || f.getName().endsWith("_release") || f.getName().endsWith("_version"))
+                        && !(f.getName().endsWith("os-release") || f.getName().endsWith("lsb-release"));
+            }
+        });
+        if (matchingFiles != null && matchingFiles.length > 0) {
+            return matchingFiles[0].getPath();
+        }
+        if (new File("/etc/release").exists()) {
+            return "/etc/release";
+        }
+        // If all else fails, try this
+        return "/etc/issue";
+    }
+
+    /**
+     * Converts a portion of a filename (e.g. the 'redhat' in
+     * /etc/redhat-release) to a mixed case string representing the family
+     * (e.g., Red Hat)
+     *
+     * @param name
+     *            Stripped version of filename after removing /etc and -release
+     * @return Mixed case family
+     */
+    private static String filenameToFamily(String name) {
+        switch (name.toLowerCase()) {
+        // Handle known special cases
+        case "":
+            return "Solaris";
+        case "blackcat":
+            return "Black Cat";
+        case "bluewhite64":
+            return "BlueWhite64";
+        case "e-smith":
+            return "SME Server";
+        case "eos":
+            return "FreeEOS";
+        case "hlfs":
+            return "HLFS";
+        case "lfs":
+            return "Linux-From-Scratch";
+        case "linuxppc":
+            return "Linux-PPC";
+        case "meego":
+            return "MeeGo";
+        case "mandakelinux":
+            return "Mandrake";
+        case "mklinux":
+            return "MkLinux";
+        case "nld":
+            return "Novell Linux Desktop";
+        case "novell":
+        case "SuSE":
+            return "SUSE Linux";
+        case "pld":
+            return "PLD";
+        case "redhat":
+            return "Red Hat Linux";
+        case "sles":
+            return "SUSE Linux ES9";
+        case "sun":
+            return "Sun JDS";
+        case "synoinfo":
+            return "Synology";
+        case "tinysofa":
+            return "Tiny Sofa";
+        case "turbolinux":
+            return "TurboLinux";
+        case "ultrapenguin":
+            return "UltraPenguin";
+        case "va":
+            return "VA-Linux";
+        case "vmware":
+            return "VMWareESX";
+        case "yellowdog":
+            return "Yellow Dog";
+
+        // /etc/issue will end up here:
+        case "issue":
+            return "Unknown";
+        // If not a special case just capitalize first letter
+        default:
+            return name.substring(0, 1).toUpperCase() + name.substring(1);
+        }
+    }
+    
+    /**
+     * gets the calculated Jiffies per second, useful for converting ticks to milliseconds and vice versa
+     * @return Jiffies per second
+     */
+    public static long getHz(){
+        return hz;
+    }
+
+}