--- conflicted
+++ resolved
@@ -102,15 +102,6 @@
     private int queryPlatformBitness() {
         if (Platform.is64Bit()) {
             return 64;
-<<<<<<< HEAD
-        } else {
-            // Initialize based on JVM Bitness. Individual OS implementations will test
-            // if 32-bit JVM running on 64-bit OS
-            return queryBitness(System.getProperty("os.arch").indexOf("64") != -1 ? 64 : 32);
-        }
-    }
-
-=======
         }
         // Initialize based on JVM Bitness. Individual OS implementations will test
         // if 32-bit JVM running on 64-bit OS
@@ -125,7 +116,6 @@
      *            The bitness of the JVM
      * @return
      */
->>>>>>> f07435d8
     protected abstract int queryBitness(int jvmBitness);
 
     @Override
