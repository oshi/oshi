/**
 * OSHI (https://github.com/oshi/oshi)
 *
 * Copyright (c) 2010 - 2019 The OSHI Project Team:
 * https://github.com/oshi/oshi/graphs/contributors
 *
 * Permission is hereby granted, free of charge, to any person obtaining a copy
 * of this software and associated documentation files (the "Software"), to deal
 * in the Software without restriction, including without limitation the rights
 * to use, copy, modify, merge, publish, distribute, sublicense, and/or sell
 * copies of the Software, and to permit persons to whom the Software is
 * furnished to do so, subject to the following conditions:
 * The above copyright notice and this permission notice shall be included in
 * all copies or substantial portions of the Software.
 *
 * THE SOFTWARE IS PROVIDED "AS IS", WITHOUT WARRANTY OF ANY KIND, EXPRESS OR
 * IMPLIED, INCLUDING BUT NOT LIMITED TO THE WARRANTIES OF MERCHANTABILITY,
 * FITNESS FOR A PARTICULAR PURPOSE AND NONINFRINGEMENT. IN NO EVENT SHALL THE
 * AUTHORS OR COPYRIGHT HOLDERS BE LIABLE FOR ANY CLAIM, DAMAGES OR OTHER
 * LIABILITY, WHETHER IN AN ACTION OF CONTRACT, TORT OR OTHERWISE, ARISING FROM,
 * OUT OF OR IN CONNECTION WITH THE SOFTWARE OR THE USE OR OTHER DEALINGS IN THE
 * SOFTWARE.
 */
package oshi.hardware.platform.linux;

import java.util.ArrayList;
import java.util.Arrays;
import java.util.HashMap;
import java.util.HashSet;
import java.util.List;
import java.util.Map;
import java.util.Set;

import org.slf4j.Logger;
import org.slf4j.LoggerFactory;

import oshi.hardware.common.AbstractCentralProcessor;
import oshi.jna.platform.linux.Libc;
import oshi.software.os.linux.LinuxOperatingSystem;
import oshi.util.ExecutingCommand;
import oshi.util.FileUtil;
import oshi.util.ParseUtil;
import oshi.util.platform.linux.ProcUtil;

/**
 * A CPU as defined in Linux /proc.
 *
 * @author alessandro[at]perucchi[dot]org
 * @author alessio.fachechi[at]gmail[dot]com
 * @author widdis[at]gmail[dot]com
 */
public class LinuxCentralProcessor extends AbstractCentralProcessor {

    private static final long serialVersionUID = 1L;

    private static final Logger LOG = LoggerFactory.getLogger(LinuxCentralProcessor.class);

    // See https://www.kernel.org/doc/Documentation/cpu-freq/user-guide.txt
    private static final String CPUFREQ_PATH = "/sys/devices/system/cpu/cpu";

    /**
     * Create a Processor
     */
    public LinuxCentralProcessor() {
        super();
        // Initialize class variables
        initVars();

        LOG.debug("Initialized Processor");
    }

    private void initVars() {
        String[] flags = new String[0];
        List<String> cpuInfo = FileUtil.readFile("/proc/cpuinfo");
        for (String line : cpuInfo) {
            String[] splitLine = ParseUtil.whitespacesColonWhitespace.split(line);
            if (splitLine.length < 2) {
                break;
            }
            switch (splitLine[0]) {
            case "vendor_id":
                setVendor(splitLine[1]);
                break;
            case "model name":
                setName(splitLine[1]);
                break;
            case "flags":
                flags = splitLine[1].toLowerCase().split(" ");
                boolean found = false;
                for (String flag : flags) {
                    if ("lm".equals(flag)) {
                        found = true;
                        break;
                    }
                }
                setCpu64(found);
                break;
            case "stepping":
                setStepping(splitLine[1]);
                break;
            case "model":
                setModel(splitLine[1]);
                break;
            case "cpu family":
                setFamily(splitLine[1]);
                break;
            default:
                // Do nothing
            }
        }
        setProcessorID(getProcessorID(getStepping(), getModel(), getFamily(), flags));
    }

    /**
     * Updates logical and physical processor counts from /proc/cpuinfo
     */
    @Override
    protected LogicalProcessor[] initProcessorCounts() {
        Map<Integer, Integer> numaNodeMap = mapNumaNodes();
        List<String> procCpu = FileUtil.readFile("/proc/cpuinfo");
        List<LogicalProcessor> logProcs = new ArrayList<>();
        int currentProcessor = 0;
        int currentCore = 0;
        int currentPackage = 0;
        boolean first = true;
        for (String cpu : procCpu) {
            // Count logical processors
            if (cpu.startsWith("processor")) {
                if (!first) {
                    logProcs.add(new LogicalProcessor(currentProcessor, currentCore, currentPackage,
                            numaNodeMap.getOrDefault(currentProcessor, 0)));
                } else {
                    first = false;
                }
                currentProcessor = ParseUtil.parseLastInt(cpu, 0);
            } else if (cpu.startsWith("core id") || cpu.startsWith("cpu number")) {
                // Count unique combinations of core id and physical id.
                currentCore = ParseUtil.parseLastInt(cpu, 0);
            } else if (cpu.startsWith("physical id")) {
                currentPackage = ParseUtil.parseLastInt(cpu, 0);
            }
        }
        logProcs.add(new LogicalProcessor(currentProcessor, currentCore, currentPackage,
                numaNodeMap.getOrDefault(currentProcessor, 0)));
        Set<Integer> physProcs = new HashSet<>();
        Set<Integer> physPkgs = new HashSet<>();
        for (LogicalProcessor logProc : logProcs) {
            physProcs.add(logProc.getPhysicalProcessorNumber());
            physPkgs.add(logProc.getPhysicalPackageNumber());
        }
        this.logicalProcessorCount = logProcs.size();
        this.physicalProcessorCount = physProcs.size();
        this.physicalPackageCount = physPkgs.size();

        return logProcs.toArray(new LogicalProcessor[0]);
    }

    private Map<Integer, Integer> mapNumaNodes() {
        Map<Integer, Integer> numaNodeMap = new HashMap<>();
        // Get numa node info from lscpu
        List<String> lscpu = ExecutingCommand.runNative("lscpu -p=cpu,node");
        // Format:
        // # comment lines starting with #
        // # then comma-delimited cpu,node
        // 0,0
        // 1,0
        for (String line : lscpu) {
            if (line.startsWith("#")) {
                continue;
            }
            String[] split = line.split(",");
            if (split.length == 2) {
                numaNodeMap.put(ParseUtil.parseIntOrDefault(split[0], 0), ParseUtil.parseIntOrDefault(split[1], 0));
            }
        }
        return numaNodeMap;
    }

    /**
     * {@inheritDoc}
     */
    @Override
    public long[] querySystemCpuLoadTicks() {
        // convert the Linux Jiffies to Milliseconds.
        long[] ticks = ProcUtil.readSystemCpuLoadTicks();
        long hz = LinuxOperatingSystem.getHz();
        for (int i = 0; i < ticks.length; i++) {
            ticks[i] = ticks[i] * 1000L / hz;
        }
        return ticks;
    }

    /**
     * {@inheritDoc}
     */
    @Override
    public long[] queryCurrentFreq() {
        long[] freqs = new long[getLogicalProcessorCount()];
        // Attempt to fill array from cpu-freq source
        long max = 0L;
        for (int i = 0; i < freqs.length; i++) {
            freqs[i] = FileUtil.getLongFromFile(CPUFREQ_PATH + i + "/cpufreq/scaling_cur_freq");
            if (freqs[i] == 0) {
                freqs[i] = FileUtil.getLongFromFile(CPUFREQ_PATH + i + "/cpufreq/cpuinfo_cur_freq");
            }
            if (max < freqs[i]) {
                max = freqs[i];
            }
        }
        if (max > 0L) {
            // If successful, array is filled with values in KHz.
            for (int i = 0; i < freqs.length; i++) {
                freqs[i] *= 1000L;
            }
            return freqs;
        }
        // If unsuccessful, try from /proc/cpuinfo
        Arrays.fill(freqs, -1);
        List<String> cpuInfo = FileUtil.readFile("/proc/cpuinfo");
        int proc = 0;
        for (String s : cpuInfo) {
            if (s.toLowerCase().contains("cpu mhz")) {
                freqs[proc] = (long) (ParseUtil.parseLastDouble(s, 0d) * 1_000_000);
                if (++proc >= freqs.length) {
                    break;
                }
            }
        }
        return freqs;
    }

    /**
     * {@inheritDoc}
     */
    @Override
    public long queryMaxFreq() {
        long max = 0L;
        for (int i = 0; i < getLogicalProcessorCount(); i++) {
            long freq = FileUtil.getLongFromFile(CPUFREQ_PATH + i + "/cpufreq/scaling_max_freq");
            if (freq == 0) {
                freq = FileUtil.getLongFromFile(CPUFREQ_PATH + i + "/cpufreq/cpuinfo_max_freq");
            }
            if (max < freq) {
                max = freq;
            }
        }
        if (max > 0L) {
            // If successful, value is in KHz.
            return max * 1000L;
        }
        return -1L;
    }

    /**
     * {@inheritDoc}
     */
    @Override
    public double[] getSystemLoadAverage(int nelem) {
        if (nelem < 1 || nelem > 3) {
            throw new IllegalArgumentException("Must include from one to three elements.");
        }
        double[] average = new double[nelem];
        int retval = Libc.INSTANCE.getloadavg(average, nelem);
        if (retval < nelem) {
            for (int i = Math.max(retval, 0); i < average.length; i++) {
                average[i] = -1d;
            }
        }
        return average;
    }

    /**
     * {@inheritDoc}
     */
    @Override
    public long[][] queryProcessorCpuLoadTicks() {
        long[][] ticks = new long[this.logicalProcessorCount][TickType.values().length];
        // /proc/stat expected format
        // first line is overall user,nice,system,idle, etc.
        // cpu 3357 0 4313 1362393 ...
        // per-processor subsequent lines for cpu0, cpu1, etc.
        int cpu = 0;
        List<String> procStat = FileUtil.readFile("/proc/stat");
        for (String stat : procStat) {
            if (stat.startsWith("cpu") && !stat.startsWith("cpu ")) {
                // Split the line. Note the first (0) element is "cpu" so
                // remaining
                // elements are offset by 1 from the enum index
                String[] tickArr = ParseUtil.whitespaces.split(stat);
                if (tickArr.length <= TickType.IDLE.getIndex()) {
                    // If ticks don't at least go user/nice/system/idle, abort
                    return ticks;
                }
                // Note tickArr is offset by 1
                for (int i = 0; i < TickType.values().length; i++) {
                    ticks[cpu][i] = ParseUtil.parseLongOrDefault(tickArr[i + 1], 0L);
                }
                // Ignore guest or guest_nice, they are included in
                if (++cpu >= this.logicalProcessorCount) {
                    break;
                }
            }
        }
        // convert the Linux Jiffies to Milliseconds.
        long hz = LinuxOperatingSystem.getHz();
        for (int i = 0; i < ticks.length; i++) {
<<<<<<< HEAD
            for (int j = 0; j < ticks[i].length; j++) {
=======
            for (int j = 0; i< ticks[i].length; j++) {
>>>>>>> 0e200c72
                ticks[i][j] = ticks[i][j] * 1000L / hz;
            }
        }
        return ticks;
    }

    /**
     * {@inheritDoc}
     */
    @Override
    public long getSystemUptime() {
        return (long) ProcUtil.getSystemUptimeSeconds();
    }

    /**
     * Fetches the ProcessorID from dmidecode (if possible with root
     * permissions), the cpuid command (if installed) or by encoding the
     * stepping, model, family, and feature flags.
     *
     * @param stepping
     * @param model
     * @param family
     * @param flags
     * @return The Processor ID string
     */
    private String getProcessorID(String stepping, String model, String family, String[] flags) {
        boolean procInfo = false;
        String marker = "Processor Information";
        for (String checkLine : ExecutingCommand.runNative("dmidecode -t 4")) {
            if (!procInfo && checkLine.contains(marker)) {
                marker = "ID:";
                procInfo = true;
            } else if (procInfo && checkLine.contains(marker)) {
                return checkLine.split(marker)[1].trim();
            }
        }
        // If we've gotten this far, dmidecode failed. Try cpuid.
        marker = "eax=";
        for (String checkLine : ExecutingCommand.runNative("cpuid -1r")) {
            if (checkLine.contains(marker) && checkLine.trim().startsWith("0x00000001")) {
                String eax = "";
                String edx = "";
                for (String register : ParseUtil.whitespaces.split(checkLine)) {
                    if (register.startsWith("eax=")) {
                        eax = ParseUtil.removeMatchingString(register, "eax=0x");
                    } else if (register.startsWith("edx=")) {
                        edx = ParseUtil.removeMatchingString(register, "edx=0x");
                    }
                }
                return edx + eax;
            }
        }
        // If we've gotten this far, dmidecode failed. Encode arguments
        return createProcessorID(stepping, model, family, flags);
    }

    /**
     * {@inheritDoc}
     */
    @Override
    public long getContextSwitches() {
        List<String> procStat = FileUtil.readFile("/proc/stat");
        for (String stat : procStat) {
            if (stat.startsWith("ctxt ")) {
                String[] ctxtArr = ParseUtil.whitespaces.split(stat);
                if (ctxtArr.length == 2) {
                    return ParseUtil.parseLongOrDefault(ctxtArr[1], 0);
                }
            }
        }
        return -1;
    }

    /**
     * {@inheritDoc}
     */
    @Override
    public long getInterrupts() {
        List<String> procStat = FileUtil.readFile("/proc/stat");
        for (String stat : procStat) {
            if (stat.startsWith("intr ")) {
                String[] intrArr = ParseUtil.whitespaces.split(stat);
                if (intrArr.length > 2) {
                    return ParseUtil.parseLongOrDefault(intrArr[1], 0);
                }
            }
        }
        return -1;
    }
}<|MERGE_RESOLUTION|>--- conflicted
+++ resolved
@@ -304,17 +304,13 @@
         // convert the Linux Jiffies to Milliseconds.
         long hz = LinuxOperatingSystem.getHz();
         for (int i = 0; i < ticks.length; i++) {
-<<<<<<< HEAD
             for (int j = 0; j < ticks[i].length; j++) {
-=======
-            for (int j = 0; i< ticks[i].length; j++) {
->>>>>>> 0e200c72
                 ticks[i][j] = ticks[i][j] * 1000L / hz;
             }
         }
         return ticks;
     }
-
+    
     /**
      * {@inheritDoc}
      */
