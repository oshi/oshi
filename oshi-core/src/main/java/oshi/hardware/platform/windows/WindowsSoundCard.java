--- conflicted
+++ resolved
@@ -107,7 +107,6 @@
 
 
     /**
-<<<<<<< HEAD
      * Does the following :
      * <ul>
      *     <li>Creates and runs our 'built where clause' query</li>
@@ -116,16 +115,12 @@
      *     match then we create our SoundCard object
      *     </li>
      * </ul>
-     * @return List of sound cards.
-=======
-     * Returns the sound cards..
      * <br>
      * NOTE : The reason why the codec name is same as the card name is because windows does not provide
      * the name of the codec chip but sometimes the name of the card returned is infact the name of the codec
      * chip also.
      * Example : Realtek ALC887 HD Audio Device
      * @return List of sound cards
->>>>>>> 48c4c545
      */
     public static List<WindowsSoundCard> getSoundCards() {
         WbemcliUtil.WmiQuery<SoundCardKernel> cardKernelQuery = new WbemcliUtil.WmiQuery<>(driverQuery +" "+ whereClause, SoundCardKernel.class);
