/**
 * Oshi (https://github.com/dblock/oshi)
 *
 * Copyright (c) 2010 - 2016 The Oshi Project Team
 *
 * All rights reserved. This program and the accompanying materials
 * are made available under the terms of the Eclipse Public License v1.0
 * which accompanies this distribution, and is available at
 * http://www.eclipse.org/legal/epl-v10.html
 *
 * Maintainers:
 * dblock[at]dblock[dot]org
 * widdis[at]gmail[dot]com
 * enrico.bianchi[at]gmail[dot]com
 *
 * Contributors:
 * https://github.com/dblock/oshi/graphs/contributors
 */
package oshi.util;

import static org.junit.Assert.assertEquals;
import static org.junit.Assert.assertTrue;

import java.util.Arrays;

import org.junit.Test;

/**
 * The Class ParseUtilTest.
 */
public class ParseUtilTest {

    /**
     * Test parse hertz.
     */
    @Test
    public void testParseHertz() {
        assertEquals(1L, ParseUtil.parseHertz("1Hz"));
        assertEquals(500L, ParseUtil.parseHertz("500 Hz"));
        assertEquals(1000L, ParseUtil.parseHertz("1kHz"));
        assertEquals(1000000L, ParseUtil.parseHertz("1MHz"));
        assertEquals(1000000000L, ParseUtil.parseHertz("1GHz"));
        assertEquals(1500000000L, ParseUtil.parseHertz("1.5GHz"));
        assertEquals(1000000000000L, ParseUtil.parseHertz("1THz"));
    }

    /**
     * Test parse string.
     */
    @Test
    public void testParseLastInt() {
        assertEquals(1, ParseUtil.parseLastInt("foo : 1", 0));
        assertEquals(2, ParseUtil.parseLastInt("foo", 2));
    }

    /**
     * Test hex string to byte array.
     */
    @Test
    public void testHexStringToByteArray() {
        byte[] temp = { (byte) 0x12, (byte) 0xaf };
        assertTrue(Arrays.equals(temp, ParseUtil.hexStringToByteArray("12af")));
    }

    /**
     * Test string to byte array.
     */
    @Test
    public void testStringToByteArray() {
        byte[] temp = { (byte) '1', (byte) '2', (byte) 'a', (byte) 'f', (byte) 0 };
        assertTrue(Arrays.equals(temp, ParseUtil.stringToByteArray("12af", 5)));
    }

    /**
     * Test long to byte array.
     */
    @Test
    public void testLongToByteArray() {
        byte[] temp = { (byte) 0x12, (byte) 0x34, (byte) 0x56, (byte) 0x78, (byte) 0 };
        assertTrue(Arrays.equals(temp, ParseUtil.longToByteArray(0x12345678, 4, 5)));
    }

    /**
     * Test string and byte array to long.
     */
    @Test
    public void testStringAndByteArrayToLong() {
        byte[] temp = { (byte) 'a', (byte) 'b', (byte) 'c', (byte) 'd', (byte) 'e' };
        long abcde = (long) temp[0] << 32 | temp[1] << 24 | temp[2] << 16 | temp[3] << 8 | temp[4];
        // Test string
        assertEquals(abcde, ParseUtil.strToLong("abcde", 5));
        // Test byte array
        assertEquals(abcde, ParseUtil.byteArrayToLong(temp, 5));
    }

    /**
     * Test string to long.
     */
    @Test
    public void testByteArrayToFloat() {
        byte[] temp = { (byte) 0x12, (byte) 0x34, (byte) 0x56, (byte) 0x78, (byte) 0x9a };
        float f = (temp[0] << 22 | temp[1] << 14 | temp[2] << 6 | temp[3] >>> 2) + (float) (temp[3] & 0x3) / 0x4;
        assertEquals(f, ParseUtil.byteArrayToFloat(temp, 4, 2), Float.MIN_VALUE);
        f = 0x12345 + (float) 0x6 / 0x10;
        assertEquals(f, ParseUtil.byteArrayToFloat(temp, 3, 4), Float.MIN_VALUE);
        f = 0x123 + (float) 0x4 / 0x10;
        assertEquals(f, ParseUtil.byteArrayToFloat(temp, 2, 4), Float.MIN_VALUE);
    }

    /**
     * Test string to long.
     */
    @Test
    public void testCimDateTimeToDate() {
<<<<<<< HEAD
        assertEquals(ParseUtil.cimDateTimeToDate("20160513072950.782000-420").getTime(), 1463149790782L);
=======
        assertEquals(1463149790782L, ParseUtil.cimDateTimeToMillis("20160513072950.782000-420"));
>>>>>>> cc99e4a5
    }

}
<|MERGE_RESOLUTION|>--- conflicted
+++ resolved
@@ -1,122 +1,118 @@
-/**
- * Oshi (https://github.com/dblock/oshi)
- *
- * Copyright (c) 2010 - 2016 The Oshi Project Team
- *
- * All rights reserved. This program and the accompanying materials
- * are made available under the terms of the Eclipse Public License v1.0
- * which accompanies this distribution, and is available at
- * http://www.eclipse.org/legal/epl-v10.html
- *
- * Maintainers:
- * dblock[at]dblock[dot]org
- * widdis[at]gmail[dot]com
- * enrico.bianchi[at]gmail[dot]com
- *
- * Contributors:
- * https://github.com/dblock/oshi/graphs/contributors
- */
-package oshi.util;
-
-import static org.junit.Assert.assertEquals;
-import static org.junit.Assert.assertTrue;
-
-import java.util.Arrays;
-
-import org.junit.Test;
-
-/**
- * The Class ParseUtilTest.
- */
-public class ParseUtilTest {
-
-    /**
-     * Test parse hertz.
-     */
-    @Test
-    public void testParseHertz() {
-        assertEquals(1L, ParseUtil.parseHertz("1Hz"));
-        assertEquals(500L, ParseUtil.parseHertz("500 Hz"));
-        assertEquals(1000L, ParseUtil.parseHertz("1kHz"));
-        assertEquals(1000000L, ParseUtil.parseHertz("1MHz"));
-        assertEquals(1000000000L, ParseUtil.parseHertz("1GHz"));
-        assertEquals(1500000000L, ParseUtil.parseHertz("1.5GHz"));
-        assertEquals(1000000000000L, ParseUtil.parseHertz("1THz"));
-    }
-
-    /**
-     * Test parse string.
-     */
-    @Test
-    public void testParseLastInt() {
-        assertEquals(1, ParseUtil.parseLastInt("foo : 1", 0));
-        assertEquals(2, ParseUtil.parseLastInt("foo", 2));
-    }
-
-    /**
-     * Test hex string to byte array.
-     */
-    @Test
-    public void testHexStringToByteArray() {
-        byte[] temp = { (byte) 0x12, (byte) 0xaf };
-        assertTrue(Arrays.equals(temp, ParseUtil.hexStringToByteArray("12af")));
-    }
-
-    /**
-     * Test string to byte array.
-     */
-    @Test
-    public void testStringToByteArray() {
-        byte[] temp = { (byte) '1', (byte) '2', (byte) 'a', (byte) 'f', (byte) 0 };
-        assertTrue(Arrays.equals(temp, ParseUtil.stringToByteArray("12af", 5)));
-    }
-
-    /**
-     * Test long to byte array.
-     */
-    @Test
-    public void testLongToByteArray() {
-        byte[] temp = { (byte) 0x12, (byte) 0x34, (byte) 0x56, (byte) 0x78, (byte) 0 };
-        assertTrue(Arrays.equals(temp, ParseUtil.longToByteArray(0x12345678, 4, 5)));
-    }
-
-    /**
-     * Test string and byte array to long.
-     */
-    @Test
-    public void testStringAndByteArrayToLong() {
-        byte[] temp = { (byte) 'a', (byte) 'b', (byte) 'c', (byte) 'd', (byte) 'e' };
-        long abcde = (long) temp[0] << 32 | temp[1] << 24 | temp[2] << 16 | temp[3] << 8 | temp[4];
-        // Test string
-        assertEquals(abcde, ParseUtil.strToLong("abcde", 5));
-        // Test byte array
-        assertEquals(abcde, ParseUtil.byteArrayToLong(temp, 5));
-    }
-
-    /**
-     * Test string to long.
-     */
-    @Test
-    public void testByteArrayToFloat() {
-        byte[] temp = { (byte) 0x12, (byte) 0x34, (byte) 0x56, (byte) 0x78, (byte) 0x9a };
-        float f = (temp[0] << 22 | temp[1] << 14 | temp[2] << 6 | temp[3] >>> 2) + (float) (temp[3] & 0x3) / 0x4;
-        assertEquals(f, ParseUtil.byteArrayToFloat(temp, 4, 2), Float.MIN_VALUE);
-        f = 0x12345 + (float) 0x6 / 0x10;
-        assertEquals(f, ParseUtil.byteArrayToFloat(temp, 3, 4), Float.MIN_VALUE);
-        f = 0x123 + (float) 0x4 / 0x10;
-        assertEquals(f, ParseUtil.byteArrayToFloat(temp, 2, 4), Float.MIN_VALUE);
-    }
-
-    /**
-     * Test string to long.
-     */
-    @Test
-    public void testCimDateTimeToDate() {
-<<<<<<< HEAD
-        assertEquals(ParseUtil.cimDateTimeToDate("20160513072950.782000-420").getTime(), 1463149790782L);
-=======
-        assertEquals(1463149790782L, ParseUtil.cimDateTimeToMillis("20160513072950.782000-420"));
->>>>>>> cc99e4a5
-    }
-
-}
+/**
+ * Oshi (https://github.com/dblock/oshi)
+ *
+ * Copyright (c) 2010 - 2016 The Oshi Project Team
+ *
+ * All rights reserved. This program and the accompanying materials
+ * are made available under the terms of the Eclipse Public License v1.0
+ * which accompanies this distribution, and is available at
+ * http://www.eclipse.org/legal/epl-v10.html
+ *
+ * Maintainers:
+ * dblock[at]dblock[dot]org
+ * widdis[at]gmail[dot]com
+ * enrico.bianchi[at]gmail[dot]com
+ *
+ * Contributors:
+ * https://github.com/dblock/oshi/graphs/contributors
+ */
+package oshi.util;
+
+import static org.junit.Assert.assertEquals;
+import static org.junit.Assert.assertTrue;
+
+import java.util.Arrays;
+
+import org.junit.Test;
+
+/**
+ * The Class ParseUtilTest.
+ */
+public class ParseUtilTest {
+
+    /**
+     * Test parse hertz.
+     */
+    @Test
+    public void testParseHertz() {
+        assertEquals(1L, ParseUtil.parseHertz("1Hz"));
+        assertEquals(500L, ParseUtil.parseHertz("500 Hz"));
+        assertEquals(1000L, ParseUtil.parseHertz("1kHz"));
+        assertEquals(1000000L, ParseUtil.parseHertz("1MHz"));
+        assertEquals(1000000000L, ParseUtil.parseHertz("1GHz"));
+        assertEquals(1500000000L, ParseUtil.parseHertz("1.5GHz"));
+        assertEquals(1000000000000L, ParseUtil.parseHertz("1THz"));
+    }
+
+    /**
+     * Test parse string.
+     */
+    @Test
+    public void testParseLastInt() {
+        assertEquals(1, ParseUtil.parseLastInt("foo : 1", 0));
+        assertEquals(2, ParseUtil.parseLastInt("foo", 2));
+    }
+
+    /**
+     * Test hex string to byte array.
+     */
+    @Test
+    public void testHexStringToByteArray() {
+        byte[] temp = { (byte) 0x12, (byte) 0xaf };
+        assertTrue(Arrays.equals(temp, ParseUtil.hexStringToByteArray("12af")));
+    }
+
+    /**
+     * Test string to byte array.
+     */
+    @Test
+    public void testStringToByteArray() {
+        byte[] temp = { (byte) '1', (byte) '2', (byte) 'a', (byte) 'f', (byte) 0 };
+        assertTrue(Arrays.equals(temp, ParseUtil.stringToByteArray("12af", 5)));
+    }
+
+    /**
+     * Test long to byte array.
+     */
+    @Test
+    public void testLongToByteArray() {
+        byte[] temp = { (byte) 0x12, (byte) 0x34, (byte) 0x56, (byte) 0x78, (byte) 0 };
+        assertTrue(Arrays.equals(temp, ParseUtil.longToByteArray(0x12345678, 4, 5)));
+    }
+
+    /**
+     * Test string and byte array to long.
+     */
+    @Test
+    public void testStringAndByteArrayToLong() {
+        byte[] temp = { (byte) 'a', (byte) 'b', (byte) 'c', (byte) 'd', (byte) 'e' };
+        long abcde = (long) temp[0] << 32 | temp[1] << 24 | temp[2] << 16 | temp[3] << 8 | temp[4];
+        // Test string
+        assertEquals(abcde, ParseUtil.strToLong("abcde", 5));
+        // Test byte array
+        assertEquals(abcde, ParseUtil.byteArrayToLong(temp, 5));
+    }
+
+    /**
+     * Test string to long.
+     */
+    @Test
+    public void testByteArrayToFloat() {
+        byte[] temp = { (byte) 0x12, (byte) 0x34, (byte) 0x56, (byte) 0x78, (byte) 0x9a };
+        float f = (temp[0] << 22 | temp[1] << 14 | temp[2] << 6 | temp[3] >>> 2) + (float) (temp[3] & 0x3) / 0x4;
+        assertEquals(f, ParseUtil.byteArrayToFloat(temp, 4, 2), Float.MIN_VALUE);
+        f = 0x12345 + (float) 0x6 / 0x10;
+        assertEquals(f, ParseUtil.byteArrayToFloat(temp, 3, 4), Float.MIN_VALUE);
+        f = 0x123 + (float) 0x4 / 0x10;
+        assertEquals(f, ParseUtil.byteArrayToFloat(temp, 2, 4), Float.MIN_VALUE);
+    }
+
+    /**
+     * Test string to long.
+     */
+    @Test
+    public void testCimDateTimeToDate() {
+        assertEquals(1463149790782L, ParseUtil.cimDateTimeToMillis("20160513072950.782000-420"));
+    }
+
+}