--- conflicted
+++ resolved
@@ -1,230 +1,194 @@
-/**
- * Oshi (https://github.com/dblock/oshi)
- *
- * Copyright (c) 2010 - 2016 The Oshi Project Team
- *
- * All rights reserved. This program and the accompanying materials
- * are made available under the terms of the Eclipse Public License v1.0
- * which accompanies this distribution, and is available at
- * http://www.eclipse.org/legal/epl-v10.html
- *
- * Maintainers:
- * dblock[at]dblock[dot]org
- * widdis[at]gmail[dot]com
- * enrico.bianchi[at]gmail[dot]com
- *
- * Contributors:
- * https://github.com/dblock/oshi/graphs/contributors
- */
-package oshi.software.os.linux;
-
-import java.io.File;
-import java.nio.file.FileStore;
-import java.util.ArrayList;
-import java.util.Arrays;
-import java.util.List;
-
-import org.slf4j.Logger;
-import org.slf4j.LoggerFactory;
-
-import oshi.software.common.AbstractFileSystem;
-import oshi.software.os.OSFileStore;
-import oshi.util.FileUtil;
-
-/**
- * The Linux File System contains {@link OSFileStore}s which are a storage pool,
- * device, partition, volume, concrete file system or other implementation
- * specific means of file storage. In Linux, these are found in the /proc/mount
- * filesystem, excluding temporary and kernel mounts.
- *
- * @author widdis[at]gmail[dot]com
- */
-public class LinuxFileSystem extends AbstractFileSystem {
-
-    private static final long serialVersionUID = 1L;
-
-    private static final Logger LOG = LoggerFactory.getLogger(LinuxFileSystem.class);
-
-    // Linux defines a set of virtual file systems
-    private final List<String> pseudofs = Arrays.asList(new String[] {
-            "sysfs", // SysFS file system
-            "proc", // Proc file system
-            "devtmpfs", // Dev temporary file system
-            "devpts", // Dev pseudo terminal devices file system
-            "securityfs", // Kernel security file system
-            "cgroup", // Cgroup file system
-            "pstore", // Pstore file system
-            "hugetlbfs", // Huge pages support file system
-            "configfs", // Config file system
-            "selinuxfs", // SELinux file system
-            "systemd-1", // Systemd file system
-            "binfmt_misc", // Binary format support file system
-            "mqueue", // Message queue file system
-            "debugfs", // Debug file system
-            "nfsd", // NFS file system
-            "sunrpc", // Sun RPC file system
-            "rpc_pipefs", // Sun RPC file system
-            "fusectl", // FUSE control file system
-            // NOTE: FUSE's fuseblk is not evalued because used as file system
-            // representation of a FUSE block storage
-            // "fuseblk" // FUSE block file system
-            // NOTE: tmpfs is evaluated apart, because Linux uses it for RAMdisks
-            //"tmpfs", // Temporary file system
-    });
-
-    // System path mounted as tmpfs
-    private final List<String> tmpfsPaths = Arrays.asList(new String[] { "/dev/shm", "/run", "/sys", "/proc" });
-
-    /**
-     * Checks if file path equals or starts with an element in the given list
-     * 
-     * @param aList
-     *            A list of path prefixes
-     * @param charSeq
-     *            a path to check
-     * @return true if the charSeq exactly equals, or starts with the directory
-     *         in aList
-     */
-    private boolean listElementStartsWith(List<String> aList, String charSeq) {
-        for (String match : aList) {
-            if (charSeq.equals(match) || charSeq.startsWith(match + "/")) {
-                return true;
-            }
-        }
-        return false;
-    }
-
-    /**
-     * Gets File System Information.
-     *
-     * @return An array of {@link FileStore} objects representing mounted
-     *         volumes. May return disconnected volumes with
-     *         {@link OSFileStore#getTotalSpace()} = 0.
-     */
-    @Override
-    public OSFileStore[] getFileStores() {
-        // List file systems
-        List<OSFileStore> fsList = new ArrayList<>();
-
-<<<<<<< HEAD
-        for (FileStore store : FileSystems.getDefault().getFileStores()) {
-            // FileStore toString starts with path, then a space, then name in
-            // parentheses e.g., "/ (/dev/sda1)" and "/proc (proc)"
-            String path = store.toString().replace(" (" + store.name() + ")", "");
-
-            // Exclude pseudo file systems
-            if (this.pseudofs.contains(store.name()) || path.equals("/dev")
-                    || listElementStartsWith(this.tmpfsPaths, path)) {
-                continue;
-            }
-
-            String volume = store.name();
-            String name = store.name();
-            if (path.equals("/"))
-                name = "/";
-            String description = "Mount Point";
-            if (store.name().startsWith("/dev"))
-                description = "Local Disk";
-            try {
-                OSFileStore osStore = new OSFileStore(name, volume, path, description, "", store.getUsableSpace(),
-                        store.getTotalSpace());
-                fsList.add(osStore);
-                fsMap.put(path, osStore);
-            } catch (IOException e) {
-                // get*Space() may fail for ejected CD-ROM, etc.
-                LOG.trace("", e);
-                continue;
-            }
-        }
-=======
->>>>>>> 0f79e15d
-        // Parse /proc/self/mounts to get fs types
-        List<String> mounts = FileUtil.readFile("/proc/self/mounts");
-        for (String mount : mounts) {
-            String[] split = mount.split(" ");
-            // As reported in fstab(5) manpage, struct is:
-<<<<<<< HEAD
-            // 1st field is name
-=======
-            // 1st field is volume name
->>>>>>> 0f79e15d
-            // 2nd field is path with spaces escaped as \040
-            // 3rd field is fs type
-            // 4th field is mount options (ignored)
-            // 5th field is used by dump(8) (ignored)
-            // 6th field is fsck order (ignored)
-            if (split.length < 6) {
-                continue;
-            }
-            
-            String name = split[0];
-            String volume = split[0];
-            String path = split[1].replaceAll("\\\\040", " ");
-            String type = split[2];
-            
-            // Exclude pseudo file systems
-            if (this.pseudofs.contains(type) || path.equals("/dev")
-                    || listElementStartsWith(this.tmpfsPaths, path)) {
-                continue;
-            }
-            
-            long totalSpace = (new File(path)).getTotalSpace();
-            long usableSpace = (new File(path)).getUsableSpace();
-            
-            String description;
-            if (volume.startsWith("/dev")) {
-                description = "Local Disk";
-            } else if (volume.equals("tmpfs")) {
-                description = "Ram Disk";
-            } else if (type.startsWith("nfs") || type.equals("cifs")) {
-                description = "Network Disk";
-            } else {
-                description = "Mount Point";
-            }
-            
-            OSFileStore osStore = new OSFileStore(name, volume, path, description, type,
-                    usableSpace, totalSpace);
-            fsList.add(osStore);
-        }
-
-        return fsList.toArray(new OSFileStore[fsList.size()]);
-    }
-
-    @Override
-    public long getOpenFileDescriptors() {
-        return getFileDescriptors(0);
-    }
-
-    @Override
-    public long getMaxFileDescriptors() {
-        return getFileDescriptors(2);
-    }
-
-    /**
-     * Returns a value from the Linux system file /proc/sys/fs/file-nr.
-     *
-     * @param index
-     *            The index of the value to retrieve. 0 returns the total
-     *            allocated file descriptors. 1 returns the number of used file
-     *            descriptors for kernel 2.4, or the number of unused file
-     *            descriptors for kernel 2.6. 2 returns the maximum number of
-     *            file descriptors that can be allocated.
-     * @return Corresponding file descriptor value from the Linux system file.
-     */
-    private long getFileDescriptors(int index) {
-        String filename = "/proc/sys/fs/file-nr";
-        if (index < 0 || index > 2) {
-            throw new IllegalArgumentException("Index must be between 0 and 2.");
-        }
-        try {
-            List<String> osDescriptors = FileUtil.readFile(filename);
-            if (!osDescriptors.isEmpty()) {
-                String[] splittedLine = osDescriptors.get(0).split("\\D+");
-                return Long.parseLong(splittedLine[index]);
-            }
-        } catch (NumberFormatException | ArrayIndexOutOfBoundsException e) {
-            LOG.trace("Unable to read value from {}", filename, e);
-        }
-        return 0L;
-    }
-}
+/**
+ * Oshi (https://github.com/dblock/oshi)
+ *
+ * Copyright (c) 2010 - 2016 The Oshi Project Team
+ *
+ * All rights reserved. This program and the accompanying materials
+ * are made available under the terms of the Eclipse Public License v1.0
+ * which accompanies this distribution, and is available at
+ * http://www.eclipse.org/legal/epl-v10.html
+ *
+ * Maintainers:
+ * dblock[at]dblock[dot]org
+ * widdis[at]gmail[dot]com
+ * enrico.bianchi[at]gmail[dot]com
+ *
+ * Contributors:
+ * https://github.com/dblock/oshi/graphs/contributors
+ */
+package oshi.software.os.linux;
+
+import java.io.File;
+import java.nio.file.FileStore;
+import java.util.ArrayList;
+import java.util.Arrays;
+import java.util.List;
+
+import org.slf4j.Logger;
+import org.slf4j.LoggerFactory;
+
+import oshi.software.common.AbstractFileSystem;
+import oshi.software.os.OSFileStore;
+import oshi.util.FileUtil;
+
+/**
+ * The Linux File System contains {@link OSFileStore}s which are a storage pool,
+ * device, partition, volume, concrete file system or other implementation
+ * specific means of file storage. In Linux, these are found in the /proc/mount
+ * filesystem, excluding temporary and kernel mounts.
+ *
+ * @author widdis[at]gmail[dot]com
+ */
+public class LinuxFileSystem extends AbstractFileSystem {
+
+    private static final long serialVersionUID = 1L;
+
+    private static final Logger LOG = LoggerFactory.getLogger(LinuxFileSystem.class);
+
+    // Linux defines a set of virtual file systems
+    private final List<String> pseudofs = Arrays.asList(new String[] {
+            "sysfs", // SysFS file system
+            "proc", // Proc file system
+            "devtmpfs", // Dev temporary file system
+            "devpts", // Dev pseudo terminal devices file system
+            "securityfs", // Kernel security file system
+            "cgroup", // Cgroup file system
+            "pstore", // Pstore file system
+            "hugetlbfs", // Huge pages support file system
+            "configfs", // Config file system
+            "selinuxfs", // SELinux file system
+            "systemd-1", // Systemd file system
+            "binfmt_misc", // Binary format support file system
+            "mqueue", // Message queue file system
+            "debugfs", // Debug file system
+            "nfsd", // NFS file system
+            "sunrpc", // Sun RPC file system
+            "rpc_pipefs", // Sun RPC file system
+            "fusectl", // FUSE control file system
+            // NOTE: FUSE's fuseblk is not evalued because used as file system
+            // representation of a FUSE block storage
+            // "fuseblk" // FUSE block file system
+            // NOTE: tmpfs is evaluated apart, because Linux uses it for RAMdisks
+            //"tmpfs", // Temporary file system
+    });
+
+    // System path mounted as tmpfs
+    private final List<String> tmpfsPaths = Arrays.asList(new String[] { "/dev/shm", "/run", "/sys", "/proc" });
+
+    /**
+     * Checks if file path equals or starts with an element in the given list
+     * 
+     * @param aList
+     *            A list of path prefixes
+     * @param charSeq
+     *            a path to check
+     * @return true if the charSeq exactly equals, or starts with the directory
+     *         in aList
+     */
+    private boolean listElementStartsWith(List<String> aList, String charSeq) {
+        for (String match : aList) {
+            if (charSeq.equals(match) || charSeq.startsWith(match + "/")) {
+                return true;
+            }
+        }
+        return false;
+    }
+
+    /**
+     * Gets File System Information.
+     *
+     * @return An array of {@link FileStore} objects representing mounted
+     *         volumes. May return disconnected volumes with
+     *         {@link OSFileStore#getTotalSpace()} = 0.
+     */
+    @Override
+    public OSFileStore[] getFileStores() {
+        // List file systems
+        List<OSFileStore> fsList = new ArrayList<>();
+
+        // Parse /proc/self/mounts to get fs types
+        List<String> mounts = FileUtil.readFile("/proc/self/mounts");
+        for (String mount : mounts) {
+            String[] split = mount.split(" ");
+            // As reported in fstab(5) manpage, struct is:
+            // 1st field is volume name
+            // 2nd field is path with spaces escaped as \040
+            // 3rd field is fs type
+            // 4th field is mount options (ignored)
+            // 5th field is used by dump(8) (ignored)
+            // 6th field is fsck order (ignored)
+            if (split.length < 6) {
+                continue;
+            }
+            
+            String name = split[0];
+            String volume = split[0];
+            String path = split[1].replaceAll("\\\\040", " ");
+            String type = split[2];
+            
+            // Exclude pseudo file systems
+            if (this.pseudofs.contains(type) || path.equals("/dev")
+                    || listElementStartsWith(this.tmpfsPaths, path)) {
+                continue;
+            }
+            
+            long totalSpace = (new File(path)).getTotalSpace();
+            long usableSpace = (new File(path)).getUsableSpace();
+            
+            String description;
+            if (volume.startsWith("/dev")) {
+                description = "Local Disk";
+            } else if (volume.equals("tmpfs")) {
+                description = "Ram Disk";
+            } else if (type.startsWith("nfs") || type.equals("cifs")) {
+                description = "Network Disk";
+            } else {
+                description = "Mount Point";
+            }
+            
+            OSFileStore osStore = new OSFileStore(name, volume, path, description, type,
+                    usableSpace, totalSpace);
+            fsList.add(osStore);
+        }
+
+        return fsList.toArray(new OSFileStore[fsList.size()]);
+    }
+
+    @Override
+    public long getOpenFileDescriptors() {
+        return getFileDescriptors(0);
+    }
+
+    @Override
+    public long getMaxFileDescriptors() {
+        return getFileDescriptors(2);
+    }
+
+    /**
+     * Returns a value from the Linux system file /proc/sys/fs/file-nr.
+     *
+     * @param index
+     *            The index of the value to retrieve. 0 returns the total
+     *            allocated file descriptors. 1 returns the number of used file
+     *            descriptors for kernel 2.4, or the number of unused file
+     *            descriptors for kernel 2.6. 2 returns the maximum number of
+     *            file descriptors that can be allocated.
+     * @return Corresponding file descriptor value from the Linux system file.
+     */
+    private long getFileDescriptors(int index) {
+        String filename = "/proc/sys/fs/file-nr";
+        if (index < 0 || index > 2) {
+            throw new IllegalArgumentException("Index must be between 0 and 2.");
+        }
+        try {
+            List<String> osDescriptors = FileUtil.readFile(filename);
+            if (!osDescriptors.isEmpty()) {
+                String[] splittedLine = osDescriptors.get(0).split("\\D+");
+                return Long.parseLong(splittedLine[index]);
+            }
+        } catch (NumberFormatException | ArrayIndexOutOfBoundsException e) {
+            LOG.trace("Unable to read value from {}", filename, e);
+        }
+        return 0L;
+    }
+}