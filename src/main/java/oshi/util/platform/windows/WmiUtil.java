/**
 * Oshi (https://github.com/dblock/oshi)
 *
 * Copyright (c) 2010 - 2016 The Oshi Project Team
 *
 * All rights reserved. This program and the accompanying materials
 * are made available under the terms of the Eclipse Public License v1.0
 * which accompanies this distribution, and is available at
 * http://www.eclipse.org/legal/epl-v10.html
 *
 * Maintainers:
 * dblock[at]dblock[dot]org
 * widdis[at]gmail[dot]com
 * enrico.bianchi[at]gmail[dot]com
 *
 * Contributors:
 * https://github.com/dblock/oshi/graphs/contributors
 */
package oshi.util.platform.windows;

import java.util.ArrayList;
import java.util.Date;
import java.util.HashMap;
import java.util.List;
import java.util.Map;

import org.slf4j.Logger;
import org.slf4j.LoggerFactory;

import com.sun.jna.NativeLong;
import com.sun.jna.Pointer;
import com.sun.jna.platform.win32.OleAuto;
import com.sun.jna.platform.win32.Variant.VARIANT;
import com.sun.jna.platform.win32.WTypes.BSTR;
import com.sun.jna.platform.win32.WinNT.HRESULT;
import com.sun.jna.platform.win32.COM.COMUtils;
import com.sun.jna.ptr.LongByReference;
import com.sun.jna.ptr.PointerByReference;

import oshi.jna.platform.windows.Ole32;
import oshi.jna.platform.windows.COM.EnumWbemClassObject;
import oshi.jna.platform.windows.COM.WbemClassObject;
import oshi.jna.platform.windows.COM.WbemLocator;
import oshi.jna.platform.windows.COM.WbemServices;
import oshi.util.ParseUtil;

/**
 * Provides access to WMI queries
 * 
 * @author widdis[at]gmail[dot]com
 */
public class WmiUtil {
    private static final Logger LOG = LoggerFactory.getLogger(WmiUtil.class);

    public static final String DEFAULT_NAMESPACE = "ROOT\\CIMV2";

    private static boolean securityInitialized = false;

    /**
     * Enum for WMI queries for proper parsing from the returned VARIANT
     */
    public enum ValueType {
        STRING, LONG, FLOAT, DATETIME
    }

    /**
     * Get a single Long value from WMI
     * 
     * @param namespace
     *            The namespace or null to use the default
     * @param wmiClass
     *            The class to query
     * @param property
     *            The property whose value to return
     * @param whereClause
     *            A WQL where clause matching properties and keywords
     * @return A Long containing the value of the requested property
     */
    public static Long selectLongFrom(String namespace, String wmiClass, String property, String whereClause) {
        Map<String, List<Object>> result = queryWMI(namespace == null ? DEFAULT_NAMESPACE : namespace, property,
                wmiClass, whereClause, ValueType.LONG);
        if (result.containsKey(property) && !result.get(property).isEmpty()) {
            return (Long) result.get(property).get(0);
        }
        return 0L;
    }

    /**
     * Get multiple Long values from WMI
     * 
     * @param namespace
     *            The namespace or null to use the default
     * @param wmiClass
     *            The class to query
     * @param properties
     *            A comma delimited list of properties whose value to return
     * @param whereClause
     *            A WQL where clause matching properties and keywords
     * @return A map, with each property as the key, containing Longs with the
     *         value of the requested properties. Each list's order corresponds
     *         to other lists.
     */
    public static Map<String, List<Long>> selectLongsFrom(String namespace, String wmiClass, String properties,
            String whereClause) {
        Map<String, List<Object>> result = queryWMI(namespace == null ? DEFAULT_NAMESPACE : namespace, properties,
                wmiClass, whereClause, ValueType.LONG);
        HashMap<String, List<Long>> longMap = new HashMap<>();
        for (String key : result.keySet()) {
            ArrayList<Long> longList = new ArrayList<>();
            for (Object obj : result.get(key)) {
                longList.add((Long) obj);
            }
            longMap.put(key, longList);
        }
        return longMap;
    }

    /**
     * Get a single Float value from WMI
     * 
     * @param namespace
     *            The namespace or null to use the default
     * @param wmiClass
     *            The class to query
     * @param property
     *            The property whose value to return
     * @param whereClause
     *            A WQL where clause matching properties and keywords
     * @return A Float containing the value of the requested property
     */
    public static Float selectFloatFrom(String namespace, String wmiClass, String property, String whereClause) {
        Map<String, List<Object>> result = queryWMI(namespace == null ? DEFAULT_NAMESPACE : namespace, property,
                wmiClass, whereClause, ValueType.FLOAT);
        if (result.containsKey(property) && !result.get(property).isEmpty()) {
            return (Float) result.get(property).get(0);
        }
        return 0f;
    }

    /**
     * Get multiple Float values from WMI
     * 
     * @param namespace
     *            The namespace or null to use the default
     * @param wmiClass
     *            The class to query
     * @param properties
     *            A comma delimited list of properties whose value to return
     * @param whereClause
     *            A WQL where clause matching properties and keywords
     * @return A map, with each property as the key, containing Floats with the
     *         value of the requested properties. Each list's order corresponds
     *         to other lists.
     */
    public static Map<String, List<Float>> selectFloatsFrom(String namespace, String wmiClass, String properties,
            String whereClause) {
        Map<String, List<Object>> result = queryWMI(namespace == null ? DEFAULT_NAMESPACE : namespace, properties,
                wmiClass, whereClause, ValueType.FLOAT);
        HashMap<String, List<Float>> floatMap = new HashMap<>();
        for (String key : result.keySet()) {
            ArrayList<Float> floatList = new ArrayList<>();
            for (Object obj : result.get(key)) {
                floatList.add((Float) obj);
            }
            floatMap.put(key, floatList);
        }
        return floatMap;
    }

    /**
     * Get a single String value from WMI
     * 
     * @param namespace
     *            The namespace or null to use the default
     * @param wmiClass
     *            The class to query
     * @param property
     *            The property whose value to return
     * @param whereClause
     *            A WQL where clause matching properties and keywords
     * @return A string containing the value of the requested property
     */
    public static String selectStringFrom(String namespace, String wmiClass, String property, String whereClause) {
        Map<String, List<Object>> result = queryWMI(namespace == null ? DEFAULT_NAMESPACE : namespace, property,
                wmiClass, whereClause, ValueType.STRING);
        if (result.containsKey(property) && !result.get(property).isEmpty()) {
            return (String) result.get(property).get(0);
        }
        return "";
    }

    /**
     * Get multiple String values from WMI
     * 
     * @param namespace
     *            The namespace or null to use the default
     * @param wmiClass
     *            The class to query
     * @param properties
     *            A comma delimited list of properties whose value to return
     * @param whereClause
     *            A WQL where clause matching properties and keywords
     * @return A map, with each property as the key, containing strings with the
     *         value of the requested properties. Each list's order corresponds
     *         to other lists.
     */
    public static Map<String, List<String>> selectStringsFrom(String namespace, String wmiClass, String properties,
            String whereClause) {
        Map<String, List<Object>> result = queryWMI(namespace == null ? DEFAULT_NAMESPACE : namespace, properties,
                wmiClass, whereClause, ValueType.STRING);
        HashMap<String, List<String>> strMap = new HashMap<>();
        for (String key : result.keySet()) {
            ArrayList<String> strList = new ArrayList<>();
            for (Object obj : result.get(key)) {
                strList.add((String) obj);
            }
            strMap.put(key, strList);
        }
        return strMap;
    }

    /**
     * Get multiple individually typed values from WMI
     * 
     * @param namespace
     *            The namespace or null to use the default
     * @param wmiClass
     *            The class to query
     * @param properties
     *            A comma delimited list of properties whose value to return
     * @param whereClause
     *            A WQL where clause matching properties and keywords
     * @param propertyTypes
     *            An array of types corresponding to the properties
     * @return A map, with each property as the key, containing Objects with the
     *         value of the requested properties. Each list's order corresponds
     *         to other lists. The type of the objects is identified by the
     *         propertyTypes array. It is the responsibility of the caller to
     *         cast the returned objects.
     */
    public static Map<String, List<Object>> selectObjectsFrom(String namespace, String wmiClass, String properties,
            String whereClause, ValueType[] propertyTypes) {
        Map<String, List<Object>> result = queryWMI(namespace == null ? DEFAULT_NAMESPACE : namespace, properties,
                wmiClass, whereClause, propertyTypes);
        return result;
    }

    /**
     * Query WMI for values
     * 
     * @param namespace
     *            The namespace to query
     * @param properties
     *            A single property or comma-delimited list of properties to
     *            enumerate
     * @param wmiClass
     *            The WMI class to query
     * @param valType
     *            The type of data being queried, to control how VARIANT is
     *            parsed
     * @return A map, with the string value of each property as the key,
     *         containing a list of Objects which can be cast appropriately per
     *         valType. The order of objects in each list corresponds to the
     *         other lists.
     */
    private static Map<String, List<Object>> queryWMI(String namespace, String properties, String wmiClass,
            String whereClause, ValueType valType) {
        // Set up empty map
        String[] props = properties.split(",");
        ValueType[] propertyTypes = new ValueType[props.length];
        for (int i = 0; i < props.length; i++) {
            propertyTypes[i] = valType;
        }
        return queryWMI(namespace, properties, wmiClass, whereClause, propertyTypes);
    }

    /**
     * Query WMI for values
     * 
     * @param namespace
     *            The namespace to query
     * @param properties
     *            A single property or comma-delimited list of properties to
     *            enumerate
     * @param wmiClass
     *            The WMI class to query
     * @param propertyTypes
     *            An array corresponding to the properties, containing the type
     *            of data being queried, to control how VARIANT is parsed
     * @return A map, with the string value of each property as the key,
     *         containing a list of Objects which can be cast appropriately per
     *         valType. The order of objects in each list corresponds to the
     *         other lists.
     */
    private static Map<String, List<Object>> queryWMI(String namespace, String properties, String wmiClass,
            String whereClause, ValueType[] propertyTypes) {
        // Set up empty map
        Map<String, List<Object>> values = new HashMap<>();
        String[] props = properties.split(",");
        for (int i = 0; i < props.length; i++) {
            values.put(props[i], new ArrayList<Object>());
        }

        // Initialize COM
        if (!initCOM()) {
            Ole32.INSTANCE.CoUninitialize();
            return values;
        }

        PointerByReference pSvc = new PointerByReference();
        if (!connectServer(namespace, pSvc)) {
            Ole32.INSTANCE.CoUninitialize();
            return values;
        }
        WbemServices svc = new WbemServices(pSvc.getValue());

        PointerByReference pEnumerator = new PointerByReference();
        if (!selectProperties(svc, pEnumerator, properties, wmiClass, whereClause)) {
            svc.Release();
            Ole32.INSTANCE.CoUninitialize();
            return values;
        }
        EnumWbemClassObject enumerator = new EnumWbemClassObject(pEnumerator.getValue());

        enumerateProperties(values, enumerator, props, propertyTypes);

        // Cleanup
        enumerator.Release();
        svc.Release();
        Ole32.INSTANCE.CoUninitialize();
        return values;
    }

    /*
     * Getting WMI Data from Local Computer
     * 
     * Ported from:
     * https://msdn.microsoft.com/en-us/library/aa390423(v=VS.85).aspx
     */

    private static boolean initCOM() {
        // Step 1: --------------------------------------------------
        // Initialize COM. ------------------------------------------
        HRESULT hres = Ole32.INSTANCE.CoInitializeEx(null, Ole32.COINIT_MULTITHREADED);
        if (COMUtils.FAILED(hres)) {
            LOG.error(String.format("Failed to initialize COM library. Error code = 0x%08x", hres.intValue()));
            return false;
        }
        if (securityInitialized) {
            // Only run CoInitializeSecuirty once
            return true;
        }
        // Step 2: --------------------------------------------------
        // Set general COM security levels --------------------------
        hres = Ole32.INSTANCE.CoInitializeSecurity(null, new NativeLong(-1), null, null,
                Ole32.RPC_C_AUTHN_LEVEL_DEFAULT, Ole32.RPC_C_IMP_LEVEL_IMPERSONATE, null, Ole32.EOAC_NONE, null);
        if (COMUtils.FAILED(hres) && hres.intValue() != Ole32.RPC_E_TOO_LATE) {
            LOG.error(String.format("Failed to initialize security. Error code = 0x%08x", hres.intValue()));
            Ole32.INSTANCE.CoUninitialize();
            return false;
        }
        securityInitialized = true;
        return true;
    }

    private static boolean connectServer(String namespace, PointerByReference pSvc) {
        // Step 3: ---------------------------------------------------
        // Obtain the initial locator to WMI -------------------------
        WbemLocator loc = WbemLocator.create();
        if (loc == null) {
            return false;
        }
        // Step 4: -----------------------------------------------------
        // Connect to WMI through the IWbemLocator::ConnectServer method
        // Connect to the namespace with the current user and obtain pointer
        // pSvc to make IWbemServices calls.
        HRESULT hres = loc.ConnectServer(new BSTR(namespace), null, null, null, null, null, null, pSvc);
        if (COMUtils.FAILED(hres)) {
            LOG.error(String.format("Could not connect to namespace %s. Error code = 0x%08x", namespace,
                    hres.intValue()));
            loc.Release();
            Ole32.INSTANCE.CoUninitialize();
            return false;
        }
        LOG.debug("Connected to {} WMI namespace", namespace);
        loc.Release();

        // Step 5: --------------------------------------------------
        // Set security levels on the proxy -------------------------
        hres = Ole32.INSTANCE.CoSetProxyBlanket(pSvc.getValue(), Ole32.RPC_C_AUTHN_WINNT, Ole32.RPC_C_AUTHZ_NONE, null,
                Ole32.RPC_C_AUTHN_LEVEL_CALL, Ole32.RPC_C_IMP_LEVEL_IMPERSONATE, null, Ole32.EOAC_NONE);
        if (COMUtils.FAILED(hres)) {
            LOG.error(String.format("Could not set proxy blanket. Error code = 0x%08x", hres.intValue()));
            new WbemServices(pSvc.getValue()).Release();
            Ole32.INSTANCE.CoUninitialize();
            return false;
        }
        return true;
    }

    private static boolean selectProperties(WbemServices svc, PointerByReference pEnumerator, String properties,
            String wmiClass, String whereClause) {
        // Step 6: --------------------------------------------------
        // Use the IWbemServices pointer to make requests of WMI ----
        String query = String.format("SELECT %s FROM %s %s", properties, wmiClass,
                whereClause != null ? whereClause : "");
        LOG.debug("Query: {}", query);
        HRESULT hres = svc.ExecQuery(new BSTR("WQL"), new BSTR(query),
                new NativeLong(
                        EnumWbemClassObject.WBEM_FLAG_FORWARD_ONLY | EnumWbemClassObject.WBEM_FLAG_RETURN_IMMEDIATELY),
                null, pEnumerator);
        if (COMUtils.FAILED(hres)) {
            LOG.error(String.format("Query '%s' failed. Error code = 0x%08x", query, hres.intValue()));
            svc.Release();
            Ole32.INSTANCE.CoUninitialize();
            return false;
        }
        return true;
    }

    private static void enumerateProperties(Map<String, List<Object>> values, EnumWbemClassObject enumerator,
            String[] properties, ValueType[] propertyTypes) {
        if (properties.length != propertyTypes.length) {
            throw new IllegalArgumentException("Property type array size must equal properties array size.");
        }
        // Step 7: -------------------------------------------------
        // Get the data from the query in step 6 -------------------
        PointerByReference pclsObj = new PointerByReference();
        LongByReference uReturn = new LongByReference(0L);
        while (enumerator.getPointer() != Pointer.NULL) {
            HRESULT hres = enumerator.Next(new NativeLong(EnumWbemClassObject.WBEM_INFINITE), new NativeLong(1),
                    pclsObj, uReturn);
            // Requested 1; if 0 objects returned, we're done
            if (0L == uReturn.getValue() || COMUtils.FAILED(hres)) {
                enumerator.Release();
                return;
            }
            VARIANT.ByReference vtProp = new VARIANT.ByReference();

            // Get the value of the properties
            WbemClassObject clsObj = new WbemClassObject(pclsObj.getValue());
            for (int p = 0; p < properties.length; p++) {
                String property = properties[p];
                hres = clsObj.Get(new BSTR(property), new NativeLong(0L), vtProp, null, null);

                switch (propertyTypes[p]) {
                case STRING:
                    values.get(property).add(vtProp.getValue() == null ? "unknown" : vtProp.stringValue());
                    break;
                case LONG: // WinDef.LONG
                    values.get(property)
                            .add(vtProp.getValue() == null ? 0L : vtProp._variant.__variant.lVal.longValue());
                    break;
                case FLOAT:
                    values.get(property).add(vtProp.getValue() == null ? 0f : vtProp.floatValue());
                    break;
                case DATETIME:
                    // Read a string in format 20160513072950.782000-420 and
<<<<<<< HEAD
                    // parse to a long representing Date.getTime()
                    if (vtProp.getValue() != null) {
                        // Parse the date including milliseconds
                        Date date = ParseUtil.cimDateTimeToDate(vtProp.stringValue());
                        if (date != null) {
                            values.get(property).add(date);
                            break;
                        }
                    }
                    values.get(property).add(new Date(0));
=======
                    // parse to a long representing ms since eopch
                    values.get(property).add(ParseUtil.cimDateTimeToMillis(vtProp.stringValue()));
>>>>>>> cc99e4a5
                    break;
                default:
                    // Should never get here!
                    LOG.error("Unimplemented enum type.");
                }
                OleAuto.INSTANCE.VariantClear(vtProp.getPointer());
            }
            clsObj.Release();
        }
    }
}<|MERGE_RESOLUTION|>--- conflicted
+++ resolved
@@ -456,21 +456,8 @@
                     break;
                 case DATETIME:
                     // Read a string in format 20160513072950.782000-420 and
-<<<<<<< HEAD
-                    // parse to a long representing Date.getTime()
-                    if (vtProp.getValue() != null) {
-                        // Parse the date including milliseconds
-                        Date date = ParseUtil.cimDateTimeToDate(vtProp.stringValue());
-                        if (date != null) {
-                            values.get(property).add(date);
-                            break;
-                        }
-                    }
-                    values.get(property).add(new Date(0));
-=======
                     // parse to a long representing ms since eopch
                     values.get(property).add(ParseUtil.cimDateTimeToMillis(vtProp.stringValue()));
->>>>>>> cc99e4a5
                     break;
                 default:
                     // Should never get here!
