--- conflicted
+++ resolved
@@ -1,765 +1,745 @@
-/**
- * Oshi (https://github.com/dblock/oshi)
- *
- * Copyright (c) 2010 - 2016 The Oshi Project Team
- *
- * All rights reserved. This program and the accompanying materials
- * are made available under the terms of the Eclipse Public License v1.0
- * which accompanies this distribution, and is available at
- * http://www.eclipse.org/legal/epl-v10.html
- *
- * Contributors:
- * dblock[at]dblock[dot]org
- * alessandro[at]perucchi[dot]org
- * widdis[at]gmail[dot]com
- * enrico[dot]bianchi[at]gmail[dot]com
- * https://github.com/dblock/oshi/graphs/contributors
- */
-package oshi.hardware.platform.linux;
-
-import java.io.IOException;
-import java.lang.management.ManagementFactory;
-import java.util.ArrayList;
-import java.util.HashSet;
-import java.util.List;
-import java.util.Set;
-import java.util.regex.Matcher;
-import java.util.regex.Pattern;
-
-import javax.json.Json;
-import javax.json.JsonArrayBuilder;
-import javax.json.JsonBuilderFactory;
-import javax.json.JsonObject;
-
-import org.slf4j.Logger;
-import org.slf4j.LoggerFactory;
-
-import com.sun.jna.Native;
-
-import oshi.hardware.CentralProcessor;
-import oshi.jna.platform.linux.Libc;
-import oshi.jna.platform.linux.Libc.Sysinfo;
-import oshi.json.NullAwareJsonObjectBuilder;
-import oshi.util.ExecutingCommand;
-import oshi.util.FileUtil;
-import oshi.util.ParseUtil;
-
-/**
- * A CPU as defined in Linux /proc.
- *
- * @author alessandro[at]perucchi[dot]org
- * @author alessio.fachechi[at]gmail[dot]com
- * @author widdis[at]gmail[dot]com
- */
-@SuppressWarnings("restriction")
-public class LinuxCentralProcessor implements CentralProcessor {
-
-    private static final Logger LOG = LoggerFactory.getLogger(LinuxCentralProcessor.class);
-
-    // Determine whether MXBean supports Oracle JVM methods
-    private static final java.lang.management.OperatingSystemMXBean OS_MXBEAN = ManagementFactory
-            .getOperatingSystemMXBean();
-
-    private static boolean sunMXBean;
-
-    static {
-        try {
-            Class.forName("com.sun.management.OperatingSystemMXBean");
-            // Initialize CPU usage
-            ((com.sun.management.OperatingSystemMXBean) OS_MXBEAN).getSystemCpuLoad();
-            sunMXBean = true;
-            LOG.debug("Oracle MXBean detected.");
-        } catch (ClassNotFoundException e) {
-            sunMXBean = false;
-            LOG.debug("Oracle MXBean not detected.");
-            LOG.trace("", e);
-        }
-    }
-
-    // Logical and Physical Processor Counts
-    private int logicalProcessorCount = 0;
-
-    private int physicalProcessorCount = 0;
-
-    // Maintain previous ticks to be used for calculating usage between them.
-    // System ticks
-    private long tickTime;
-
-    private long[] prevTicks;
-
-    private long[] curTicks;
-
-    // Per-processor ticks [cpu][type]
-    private long procTickTime;
-
-    private long[][] prevProcTicks;
-
-    private long[][] curProcTicks;
-
-    // Processor info
-    private String cpuVendor;
-
-    private String cpuName;
-
-    private String cpuSerialNumber = null;
-
-    private String cpuIdentifier;
-
-    private String cpuStepping;
-
-    private String cpuModel;
-
-    private String cpuFamily;
-
-    private Long cpuVendorFreq;
-
-    private Boolean cpu64;
-
-    private JsonBuilderFactory jsonFactory = Json.createBuilderFactory(null);
-
-    /**
-     * Create a Processor
-     */
-    public LinuxCentralProcessor() {
-        // Processor counts
-        calculateProcessorCounts();
-
-        // System ticks
-        this.prevTicks = new long[4];
-        this.curTicks = new long[4];
-        updateSystemTicks();
-
-        // Per-processor ticks
-        this.prevProcTicks = new long[logicalProcessorCount][4];
-        this.curProcTicks = new long[logicalProcessorCount][4];
-        updateProcessorTicks();
-
-        LOG.debug("Initialized Processor");
-    }
-
-    /**
-     * Updates logical and physical processor counts from /proc/cpuinfo
-     */
-    private void calculateProcessorCounts() {
-        try {
-            List<String> procCpu = FileUtil.readFile("/proc/cpuinfo");
-            // Get number of logical processors
-            for (String cpu : procCpu) {
-                if (cpu.startsWith("processor")) {
-                    logicalProcessorCount++;
-                }
-            }
-            // Get number of physical processors
-            int siblings = 0;
-            int cpucores = 0;
-            int[] uniqueID = new int[2];
-            uniqueID[0] = -1;
-            uniqueID[1] = -1;
-
-            Set<String> ids = new HashSet<String>();
-
-            for (String cpu : procCpu) {
-                if (cpu.startsWith("siblings")) {
-                    // if siblings = 1, no hyperthreading
-                    siblings = ParseUtil.parseString(cpu, 1);
-                    if (siblings == 1) {
-                        physicalProcessorCount = logicalProcessorCount;
-                        break;
-                    }
-                }
-                if (cpu.startsWith("cpu cores")) {
-                    // if siblings > 1, ratio with cores
-                    cpucores = ParseUtil.parseString(cpu, 1);
-                    if (siblings > 1) {
-                        physicalProcessorCount = logicalProcessorCount * cpucores / siblings;
-                        break;
-                    }
-                }
-                // If siblings and cpu cores don't define it, count unique
-                // combinations of core id and physical id.
-                if (cpu.startsWith("core id") || cpu.startsWith("cpu number")) {
-                    uniqueID[0] = ParseUtil.parseString(cpu, 0);
-                } else if (cpu.startsWith("physical id")) {
-                    uniqueID[1] = ParseUtil.parseString(cpu, 0);
-                }
-                if (uniqueID[0] >= 0 && uniqueID[1] >= 0) {
-                    ids.add(uniqueID[0] + " " + uniqueID[1]);
-                    uniqueID[0] = -1;
-                    uniqueID[1] = -1;
-                }
-            }
-            if (physicalProcessorCount == 0) {
-                physicalProcessorCount = ids.size();
-            }
-        } catch (IOException e) {
-            LOG.error("Problem with /proc/cpuinfo: {}", e.getMessage());
-        }
-        // Force at least one processor
-        if (logicalProcessorCount < 1) {
-            LOG.error("Couldn't find logical processor count. Assuming 1.");
-            logicalProcessorCount = 1;
-        }
-        if (physicalProcessorCount < 1) {
-            LOG.error("Couldn't find physical processor count. Assuming 1.");
-            physicalProcessorCount = 1;
-        }
-    }
-
-    /**
-     * {@inheritDoc}
-     */
-    @Override
-    public String getVendor() {
-        return this.cpuVendor;
-    }
-
-    /**
-     * {@inheritDoc}
-     */
-    @Override
-    public void setVendor(String vendor) {
-        this.cpuVendor = vendor;
-    }
-
-    /**
-     * {@inheritDoc}
-     */
-    @Override
-    public String getName() {
-        return this.cpuName;
-    }
-
-    /**
-     * {@inheritDoc}
-     */
-    @Override
-    public void setName(String name) {
-        this.cpuName = name;
-    }
-
-    /**
-     * {@inheritDoc}
-     */
-    @Override
-    public long getVendorFreq() {
-        if (this.cpuVendorFreq == null) {
-            Pattern pattern = Pattern.compile("@ (.*)$");
-            Matcher matcher = pattern.matcher(getName());
-
-            if (matcher.find()) {
-                String unit = matcher.group(1);
-                this.cpuVendorFreq = Long.valueOf(ParseUtil.parseHertz(unit));
-            } else {
-                this.cpuVendorFreq = Long.valueOf(-1L);
-            }
-        }
-
-        return this.cpuVendorFreq.longValue();
-    }
-
-    /**
-     * {@inheritDoc}
-     */
-    @Override
-    public void setVendorFreq(long freq) {
-        this.cpuVendorFreq = Long.valueOf(freq);
-    }
-
-    /**
-     * {@inheritDoc}
-     */
-    @Override
-    public String getIdentifier() {
-        if (this.cpuIdentifier == null) {
-            StringBuilder sb = new StringBuilder();
-            if (getVendor() != null && getVendor().contentEquals("GenuineIntel")) {
-                sb.append(isCpu64bit() ? "Intel64" : "x86");
-            } else {
-                sb.append(getVendor());
-            }
-            sb.append(" Family ");
-            sb.append(getFamily());
-            sb.append(" Model ");
-            sb.append(getModel());
-            sb.append(" Stepping ");
-            sb.append(getStepping());
-            this.cpuIdentifier = sb.toString();
-        }
-        return this.cpuIdentifier;
-    }
-
-    /**
-     * {@inheritDoc}
-     */
-    @Override
-    public void setIdentifier(String identifier) {
-        this.cpuIdentifier = identifier;
-    }
-
-    /**
-     * {@inheritDoc}
-     */
-    @Override
-    public boolean isCpu64bit() {
-        return this.cpu64.booleanValue();
-    }
-
-    /**
-     * {@inheritDoc}
-     */
-    @Override
-    public void setCpu64(boolean value) {
-        this.cpu64 = Boolean.valueOf(value);
-    }
-
-    /**
-     * {@inheritDoc}
-     */
-    @Override
-    public String getStepping() {
-        return this.cpuStepping;
-    }
-
-    /**
-     * {@inheritDoc}
-     */
-    @Override
-    public void setStepping(String stepping) {
-        this.cpuStepping = stepping;
-    }
-
-    /**
-     * {@inheritDoc}
-     */
-    @Override
-    public String getModel() {
-        return this.cpuModel;
-    }
-
-    /**
-     * {@inheritDoc}
-     */
-    @Override
-    public void setModel(String model) {
-        this.cpuModel = model;
-    }
-
-    /**
-     * {@inheritDoc}
-     */
-    @Override
-    public String getFamily() {
-        return this.cpuFamily;
-    }
-
-    /**
-     * {@inheritDoc}
-     */
-    @Override
-    public void setFamily(String family) {
-        this.cpuFamily = family;
-    }
-
-    /**
-     * {@inheritDoc}
-     */
-    @Override
-    public synchronized double getSystemCpuLoadBetweenTicks() {
-        // Check if > ~ 0.95 seconds since last tick count.
-        long now = System.currentTimeMillis();
-        LOG.trace("Current time: {}  Last tick time: {}", now, tickTime);
-        if (now - tickTime > 950) {
-            // Enough time has elapsed.
-            updateSystemTicks();
-        }
-        // Calculate total
-        long total = 0;
-        for (int i = 0; i < curTicks.length; i++) {
-            total += (curTicks[i] - prevTicks[i]);
-        }
-        // Calculate idle from last field [3]
-        long idle = curTicks[3] - prevTicks[3];
-        LOG.trace("Total ticks: {}  Idle ticks: {}", total, idle);
-
-        return (total > 0 && idle >= 0) ? (double) (total - idle) / total : 0d;
-    }
-
-    /**
-     * {@inheritDoc}
-     */
-    @Override
-    public long[] getSystemCpuLoadTicks() {
-        long[] ticks = new long[curTicks.length];
-        // /proc/stat expected format
-        // first line is overall user,nice,system,idle,iowait,irq, etc.
-        // cpu 3357 0 4313 1362393 ...
-        String tickStr = "";
-        try {
-            List<String> procStat = FileUtil.readFile("/proc/stat");
-            if (!procStat.isEmpty()) {
-                tickStr = procStat.get(0);
-            }
-        } catch (IOException e) {
-            LOG.error("Problem with /proc/stat: {}", e.getMessage());
-            return ticks;
-        }
-        String[] tickArr = tickStr.split("\\s+");
-        if (tickArr.length < 5) {
-            return ticks;
-        }
-<<<<<<< HEAD
-=======
-        // Note tickArr is offset by 1
->>>>>>> 93d54428
-        for (int i = 0; i < 4; i++) {
-            ticks[i] = Long.parseLong(tickArr[i + 1]);
-        }
-        if (tickArr.length > 5) {
-            // Add iowait to idle
-            ticks[3] += Long.parseLong(tickArr[5]);
-            // Add other fields to system
-            for (int i = 6; i < tickArr.length; i++) {
-                ticks[2] += Long.parseLong(tickArr[i]);
-            }
-        }
-        return ticks;
-    }
-
-    /**
-     * {@inheritDoc}
-     */
-    @Override
-    public long getSystemIOWaitTicks() {
-        // /proc/stat expected format
-        // first line is overall user,nice,system,idle,iowait,irq, etc.
-        // cpu 3357 0 4313 1362393 ...
-        String tickStr = "";
-        try {
-            List<String> procStat = FileUtil.readFile("/proc/stat");
-            if (!procStat.isEmpty())
-                tickStr = procStat.get(0);
-        } catch (IOException e) {
-            LOG.error("Problem with /proc/stat: {}", e.getMessage());
-            return 0;
-        }
-        String[] tickArr = tickStr.split("\\s+");
-        if (tickArr.length < 6) {
-            return 0;
-        }
-        return Long.parseLong(tickArr[5]);
-    }
-
-    /**
-     * {@inheritDoc}
-     */
-    @Override
-    public long[] getSystemIrqTicks() {
-        // /proc/stat expected format
-        // first line is overall user,nice,system,idle,iowait,irq, etc.
-        // cpu 3357 0 4313 1362393 ...
-        String tickStr = "";
-        long[] ticks = new long[2];
-        try {
-            List<String> procStat = FileUtil.readFile("/proc/stat");
-            if (!procStat.isEmpty())
-                tickStr = procStat.get(0);
-        } catch (IOException e) {
-            LOG.error("Problem with /proc/stat: {}", e.getMessage());
-            return ticks;
-        }
-        String[] tickArr = tickStr.split("\\s+");
-        if (tickArr.length < 8) {
-            return ticks;
-        }
-        ticks[0] = Long.parseLong(tickArr[6]);
-        ticks[1] = Long.parseLong(tickArr[7]);
-        return ticks;
-    };
-
-    /**
-     * Updates system tick information from parsing /proc/stat. Stores in array
-     * with four elements representing clock ticks or milliseconds (platform
-     * dependent) spent in User (0), Nice (1), System (2), and Idle (3) states.
-     * By measuring the difference between ticks across a time interval, CPU
-     * load over that interval may be calculated.
-     */
-    private void updateSystemTicks() {
-        LOG.trace("Updating System Ticks");
-        // Copy to previous
-        System.arraycopy(curTicks, 0, prevTicks, 0, curTicks.length);
-        this.tickTime = System.currentTimeMillis();
-        long[] ticks = getSystemCpuLoadTicks();
-        System.arraycopy(ticks, 0, curTicks, 0, ticks.length);
-    }
-
-    /**
-     * {@inheritDoc}
-     */
-    @Override
-    public double getSystemCpuLoad() {
-        if (sunMXBean) {
-            return ((com.sun.management.OperatingSystemMXBean) OS_MXBEAN).getSystemCpuLoad();
-        }
-        return getSystemCpuLoadBetweenTicks();
-    }
-
-    /**
-     * {@inheritDoc}
-     */
-    @Override
-    public double getSystemLoadAverage() {
-<<<<<<< HEAD
-        // Modified for using JNA library
-        double[] average = new double[3];
-        
-        int retval = Libc.INSTANCE.getloadavg(average, 1);
-        if (retval == -1) {
-            return -1;
-        }
-        
-        return average[0];
-=======
-        return getSystemLoadAverage(1)[0];
-    }
-
-    /**
-     * {@inheritDoc}
-     */
-    @Override
-    public double[] getSystemLoadAverage(int nelem) {
-        if (nelem < 1) {
-            throw new IllegalArgumentException("Must include at least one element.");
-        }
-        if (nelem > 3) {
-            LOG.warn("Max elements of SystemLoadAverage is 3. " + nelem + " specified. Ignoring extra.");
-            nelem = 3;
-        }
-        double[] average = new double[nelem];
-        int retval = Libc.INSTANCE.getloadavg(average, nelem);
-        if (retval < nelem) {
-            for (int i = Math.max(retval, 0); i < average.length; i++) {
-                average[i] = -1d;
-            }
-        }
-        return average;
->>>>>>> 93d54428
-    }
-
-    /**
-     * {@inheritDoc}
-     */
-    @Override
-    public double[] getProcessorCpuLoadBetweenTicks() {
-        // Check if > ~ 0.95 seconds since last tick count.
-        long now = System.currentTimeMillis();
-        LOG.trace("Current time: {}  Last tick time: {}", now, procTickTime);
-        if (now - procTickTime > 950) {
-            // Enough time has elapsed.
-            // Update latest
-            updateProcessorTicks();
-        }
-        double[] load = new double[logicalProcessorCount];
-        for (int cpu = 0; cpu < logicalProcessorCount; cpu++) {
-            long total = 0;
-            for (int i = 0; i < this.curProcTicks[cpu].length; i++) {
-                total += (this.curProcTicks[cpu][i] - this.prevProcTicks[cpu][i]);
-            }
-            // Calculate idle from last field [3]
-            long idle = this.curProcTicks[cpu][3] - this.prevProcTicks[cpu][3];
-            LOG.trace("CPU: {}  Total ticks: {}  Idle ticks: {}", cpu, total, idle);
-            // update
-            load[cpu] = (total > 0 && idle >= 0) ? (double) (total - idle) / total : 0d;
-        }
-        return load;
-    }
-
-    /**
-     * {@inheritDoc}
-     */
-    @Override
-    public long[][] getProcessorCpuLoadTicks() {
-        long[][] ticks = new long[logicalProcessorCount][4];
-        // /proc/stat expected format
-        // first line is overall user,nice,system,idle, etc.
-        // cpu 3357 0 4313 1362393 ...
-        // per-processor subsequent lines for cpu0, cpu1, etc.
-        try {
-            int cpu = 0;
-            List<String> procStat = FileUtil.readFile("/proc/stat");
-            for (String stat : procStat) {
-                if (stat.startsWith("cpu") && !stat.startsWith("cpu ")) {
-                    String[] tickArr = stat.split("\\s+");
-                    if (tickArr.length < 5) {
-                        break;
-                    }
-<<<<<<< HEAD
-                    for (int i = 0; i < 4; i++) {
-                        ticks[cpu][i] = Long.parseLong(tickArr[i + 1]);
-                    }
-=======
-                    // Note tickArr is offset by 1
-                    for (int i = 0; i < 4; i++) {
-                        ticks[cpu][i] = Long.parseLong(tickArr[i + 1]);
-                    }
-                    if (tickArr.length > 5) {
-                        // Add iowait to idle
-                        ticks[cpu][3] += Long.parseLong(tickArr[5]);
-                        // Add other fields to system
-                        for (int i = 6; i < tickArr.length; i++) {
-                            ticks[cpu][2] += Long.parseLong(tickArr[i]);
-                        }
-                    }
->>>>>>> 93d54428
-                    if (++cpu >= logicalProcessorCount) {
-                        break;
-                    }
-                }
-            }
-        } catch (IOException e) {
-            LOG.error("Problem with /proc/stat: {}", e.getMessage());
-        }
-        return ticks;
-    }
-
-    /**
-     * Updates per-processor tick information from parsing /proc/stat. Stores in
-     * 2D array; an array for each logical processor with four elements
-     * representing clock ticks or milliseconds (platform dependent) spent in
-     * User (0), Nice (1), System (2), and Idle (3) states. By measuring the
-     * difference between ticks across a time interval, CPU load over that
-     * interval may be calculated.
-     */
-    private void updateProcessorTicks() {
-        LOG.trace("Updating Processor Ticks");
-        // Copy to previous
-        for (int cpu = 0; cpu < logicalProcessorCount; cpu++) {
-            System.arraycopy(curProcTicks[cpu], 0, prevProcTicks[cpu], 0, curProcTicks[cpu].length);
-        }
-        this.procTickTime = System.currentTimeMillis();
-        long[][] ticks = getProcessorCpuLoadTicks();
-        for (int cpu = 0; cpu < logicalProcessorCount; cpu++) {
-            System.arraycopy(ticks[cpu], 0, curProcTicks[cpu], 0, ticks[cpu].length);
-        }
-    }
-
-    /**
-     * {@inheritDoc}
-     */
-    @Override
-    public long getSystemUptime() {
-        try {
-            Sysinfo info = new Sysinfo();
-            if (0 != Libc.INSTANCE.sysinfo(info)) {
-                LOG.error("Failed to get system uptime. Error code: " + Native.getLastError());
-                return 0L;
-            }
-            return info.uptime.longValue();
-        } catch (UnsatisfiedLinkError | NoClassDefFoundError e) {
-            LOG.error("Failed to get uptime from sysinfo. {}", e.getMessage());
-        }
-        return 0L;
-    }
-
-    /**
-     * {@inheritDoc}
-     */
-    @Override
-    public String getSystemSerialNumber() {
-        if (this.cpuSerialNumber == null) {
-            // If root privileges this will work
-            ArrayList<String> hwInfo = ExecutingCommand.runNative("dmidecode -t system");
-            String marker = "Serial Number:";
-            if (hwInfo != null) {
-                for (String checkLine : hwInfo) {
-                    if (checkLine.contains(marker)) {
-                        this.cpuSerialNumber = checkLine.split(marker)[1].trim();
-                        break;
-                    }
-                }
-            }
-            // if lshal command available (HAL deprecated in newer linuxes)
-            if (this.cpuSerialNumber == null) {
-                marker = "system.hardware.serial =";
-                hwInfo = ExecutingCommand.runNative("lshal");
-                if (hwInfo != null) {
-                    for (String checkLine : hwInfo) {
-                        if (checkLine.contains(marker)) {
-                            String[] temp = checkLine.split(marker)[1].split("'");
-                            // Format: '12345' (string)
-                            this.cpuSerialNumber = temp.length > 0 ? temp[1] : null;
-                            break;
-                        }
-                    }
-                }
-            }
-            if (this.cpuSerialNumber == null) {
-                this.cpuSerialNumber = "unknown";
-            }
-        }
-        return this.cpuSerialNumber;
-    }
-
-    /**
-     * {@inheritDoc}
-     */
-    @Override
-    public int getLogicalProcessorCount() {
-        return this.logicalProcessorCount;
-    }
-
-    /**
-     * {@inheritDoc}
-     */
-    @Override
-    public int getPhysicalProcessorCount() {
-        return this.physicalProcessorCount;
-    }
-
-    @Override
-    public JsonObject toJSON() {
-        JsonArrayBuilder systemLoadAverageArrayBuilder = jsonFactory.createArrayBuilder();
-        for (double avg : getSystemLoadAverage(3)) {
-            systemLoadAverageArrayBuilder.add(avg);
-        }
-        JsonArrayBuilder systemCpuLoadTicksArrayBuilder = jsonFactory.createArrayBuilder();
-        for (long ticks : getSystemCpuLoadTicks()) {
-            systemCpuLoadTicksArrayBuilder.add(ticks);
-        }
-        JsonArrayBuilder processorCpuLoadBetweenTicksArrayBuilder = jsonFactory.createArrayBuilder();
-        for (double load : getProcessorCpuLoadBetweenTicks()) {
-            processorCpuLoadBetweenTicksArrayBuilder.add(load);
-        }
-        JsonArrayBuilder processorCpuLoadTicksArrayBuilder = jsonFactory.createArrayBuilder();
-        for (long[] procTicks : getProcessorCpuLoadTicks()) {
-            JsonArrayBuilder processorTicksArrayBuilder = jsonFactory.createArrayBuilder();
-            for (long ticks : procTicks) {
-                processorTicksArrayBuilder.add(ticks);
-            }
-            processorCpuLoadTicksArrayBuilder.add(processorTicksArrayBuilder.build());
-        }
-        JsonArrayBuilder systemIrqTicksArrayBuilder = jsonFactory.createArrayBuilder();
-        for (long ticks : getSystemIrqTicks()) {
-            systemIrqTicksArrayBuilder.add(ticks);
-        }
-        return NullAwareJsonObjectBuilder.wrap(jsonFactory.createObjectBuilder()).add("name", getName())
-                .add("physicalProcessorCount", getPhysicalProcessorCount())
-                .add("logicalProcessorCount", getLogicalProcessorCount())
-                .add("systemSerialNumber", getSystemSerialNumber()).add("vendor", getVendor())
-                .add("vendorFreq", getVendorFreq()).add("cpu64bit", isCpu64bit()).add("family", getFamily())
-                .add("model", getModel()).add("stepping", getStepping())
-                .add("systemCpuLoadBetweenTicks", getSystemCpuLoadBetweenTicks())
-                .add("systemCpuLoadTicks", systemCpuLoadTicksArrayBuilder.build())
-                .add("systemCpuLoad", getSystemCpuLoad()).add("systemLoadAverage", getSystemLoadAverage())
-                .add("systemLoadAverages", systemLoadAverageArrayBuilder.build())
-                .add("systemIOWaitTicks", getSystemIOWaitTicks())
-                .add("systemIrqTicks", systemIrqTicksArrayBuilder.build())
-                .add("processorCpuLoadBetweenTicks", processorCpuLoadBetweenTicksArrayBuilder.build())
-                .add("processorCpuLoadTicks", processorCpuLoadTicksArrayBuilder.build())
-                .add("systemUptime", getSystemUptime()).build();
-    }
-
-    @Override
-    public String toString() {
-        return getName();
-    }
-}
+/**
+ * Oshi (https://github.com/dblock/oshi)
+ *
+ * Copyright (c) 2010 - 2016 The Oshi Project Team
+ *
+ * All rights reserved. This program and the accompanying materials
+ * are made available under the terms of the Eclipse Public License v1.0
+ * which accompanies this distribution, and is available at
+ * http://www.eclipse.org/legal/epl-v10.html
+ *
+ * Contributors:
+ * dblock[at]dblock[dot]org
+ * alessandro[at]perucchi[dot]org
+ * widdis[at]gmail[dot]com
+ * enrico[dot]bianchi[at]gmail[dot]com
+ * https://github.com/dblock/oshi/graphs/contributors
+ */
+package oshi.hardware.platform.linux;
+
+import java.io.IOException;
+import java.lang.management.ManagementFactory;
+import java.util.ArrayList;
+import java.util.HashSet;
+import java.util.List;
+import java.util.Set;
+import java.util.regex.Matcher;
+import java.util.regex.Pattern;
+
+import javax.json.Json;
+import javax.json.JsonArrayBuilder;
+import javax.json.JsonBuilderFactory;
+import javax.json.JsonObject;
+
+import org.slf4j.Logger;
+import org.slf4j.LoggerFactory;
+
+import com.sun.jna.Native;
+
+import oshi.hardware.CentralProcessor;
+import oshi.jna.platform.linux.Libc;
+import oshi.jna.platform.linux.Libc.Sysinfo;
+import oshi.json.NullAwareJsonObjectBuilder;
+import oshi.util.ExecutingCommand;
+import oshi.util.FileUtil;
+import oshi.util.ParseUtil;
+
+/**
+ * A CPU as defined in Linux /proc.
+ *
+ * @author alessandro[at]perucchi[dot]org
+ * @author alessio.fachechi[at]gmail[dot]com
+ * @author widdis[at]gmail[dot]com
+ */
+@SuppressWarnings("restriction")
+public class LinuxCentralProcessor implements CentralProcessor {
+
+    private static final Logger LOG = LoggerFactory.getLogger(LinuxCentralProcessor.class);
+
+    // Determine whether MXBean supports Oracle JVM methods
+    private static final java.lang.management.OperatingSystemMXBean OS_MXBEAN = ManagementFactory
+            .getOperatingSystemMXBean();
+
+    private static boolean sunMXBean;
+
+    static {
+        try {
+            Class.forName("com.sun.management.OperatingSystemMXBean");
+            // Initialize CPU usage
+            ((com.sun.management.OperatingSystemMXBean) OS_MXBEAN).getSystemCpuLoad();
+            sunMXBean = true;
+            LOG.debug("Oracle MXBean detected.");
+        } catch (ClassNotFoundException e) {
+            sunMXBean = false;
+            LOG.debug("Oracle MXBean not detected.");
+            LOG.trace("", e);
+        }
+    }
+
+    // Logical and Physical Processor Counts
+    private int logicalProcessorCount = 0;
+
+    private int physicalProcessorCount = 0;
+
+    // Maintain previous ticks to be used for calculating usage between them.
+    // System ticks
+    private long tickTime;
+
+    private long[] prevTicks;
+
+    private long[] curTicks;
+
+    // Per-processor ticks [cpu][type]
+    private long procTickTime;
+
+    private long[][] prevProcTicks;
+
+    private long[][] curProcTicks;
+
+    // Processor info
+    private String cpuVendor;
+
+    private String cpuName;
+
+    private String cpuSerialNumber = null;
+
+    private String cpuIdentifier;
+
+    private String cpuStepping;
+
+    private String cpuModel;
+
+    private String cpuFamily;
+
+    private Long cpuVendorFreq;
+
+    private Boolean cpu64;
+
+    private JsonBuilderFactory jsonFactory = Json.createBuilderFactory(null);
+
+    /**
+     * Create a Processor
+     */
+    public LinuxCentralProcessor() {
+        // Processor counts
+        calculateProcessorCounts();
+
+        // System ticks
+        this.prevTicks = new long[4];
+        this.curTicks = new long[4];
+        updateSystemTicks();
+
+        // Per-processor ticks
+        this.prevProcTicks = new long[logicalProcessorCount][4];
+        this.curProcTicks = new long[logicalProcessorCount][4];
+        updateProcessorTicks();
+
+        LOG.debug("Initialized Processor");
+    }
+
+    /**
+     * Updates logical and physical processor counts from /proc/cpuinfo
+     */
+    private void calculateProcessorCounts() {
+        try {
+            List<String> procCpu = FileUtil.readFile("/proc/cpuinfo");
+            // Get number of logical processors
+            for (String cpu : procCpu) {
+                if (cpu.startsWith("processor")) {
+                    logicalProcessorCount++;
+                }
+            }
+            // Get number of physical processors
+            int siblings = 0;
+            int cpucores = 0;
+            int[] uniqueID = new int[2];
+            uniqueID[0] = -1;
+            uniqueID[1] = -1;
+
+            Set<String> ids = new HashSet<String>();
+
+            for (String cpu : procCpu) {
+                if (cpu.startsWith("siblings")) {
+                    // if siblings = 1, no hyperthreading
+                    siblings = ParseUtil.parseString(cpu, 1);
+                    if (siblings == 1) {
+                        physicalProcessorCount = logicalProcessorCount;
+                        break;
+                    }
+                }
+                if (cpu.startsWith("cpu cores")) {
+                    // if siblings > 1, ratio with cores
+                    cpucores = ParseUtil.parseString(cpu, 1);
+                    if (siblings > 1) {
+                        physicalProcessorCount = logicalProcessorCount * cpucores / siblings;
+                        break;
+                    }
+                }
+                // If siblings and cpu cores don't define it, count unique
+                // combinations of core id and physical id.
+                if (cpu.startsWith("core id") || cpu.startsWith("cpu number")) {
+                    uniqueID[0] = ParseUtil.parseString(cpu, 0);
+                } else if (cpu.startsWith("physical id")) {
+                    uniqueID[1] = ParseUtil.parseString(cpu, 0);
+                }
+                if (uniqueID[0] >= 0 && uniqueID[1] >= 0) {
+                    ids.add(uniqueID[0] + " " + uniqueID[1]);
+                    uniqueID[0] = -1;
+                    uniqueID[1] = -1;
+                }
+            }
+            if (physicalProcessorCount == 0) {
+                physicalProcessorCount = ids.size();
+            }
+        } catch (IOException e) {
+            LOG.error("Problem with /proc/cpuinfo: {}", e.getMessage());
+        }
+        // Force at least one processor
+        if (logicalProcessorCount < 1) {
+            LOG.error("Couldn't find logical processor count. Assuming 1.");
+            logicalProcessorCount = 1;
+        }
+        if (physicalProcessorCount < 1) {
+            LOG.error("Couldn't find physical processor count. Assuming 1.");
+            physicalProcessorCount = 1;
+        }
+    }
+
+    /**
+     * {@inheritDoc}
+     */
+    @Override
+    public String getVendor() {
+        return this.cpuVendor;
+    }
+
+    /**
+     * {@inheritDoc}
+     */
+    @Override
+    public void setVendor(String vendor) {
+        this.cpuVendor = vendor;
+    }
+
+    /**
+     * {@inheritDoc}
+     */
+    @Override
+    public String getName() {
+        return this.cpuName;
+    }
+
+    /**
+     * {@inheritDoc}
+     */
+    @Override
+    public void setName(String name) {
+        this.cpuName = name;
+    }
+
+    /**
+     * {@inheritDoc}
+     */
+    @Override
+    public long getVendorFreq() {
+        if (this.cpuVendorFreq == null) {
+            Pattern pattern = Pattern.compile("@ (.*)$");
+            Matcher matcher = pattern.matcher(getName());
+
+            if (matcher.find()) {
+                String unit = matcher.group(1);
+                this.cpuVendorFreq = Long.valueOf(ParseUtil.parseHertz(unit));
+            } else {
+                this.cpuVendorFreq = Long.valueOf(-1L);
+            }
+        }
+
+        return this.cpuVendorFreq.longValue();
+    }
+
+    /**
+     * {@inheritDoc}
+     */
+    @Override
+    public void setVendorFreq(long freq) {
+        this.cpuVendorFreq = Long.valueOf(freq);
+    }
+
+    /**
+     * {@inheritDoc}
+     */
+    @Override
+    public String getIdentifier() {
+        if (this.cpuIdentifier == null) {
+            StringBuilder sb = new StringBuilder();
+            if (getVendor() != null && getVendor().contentEquals("GenuineIntel")) {
+                sb.append(isCpu64bit() ? "Intel64" : "x86");
+            } else {
+                sb.append(getVendor());
+            }
+            sb.append(" Family ");
+            sb.append(getFamily());
+            sb.append(" Model ");
+            sb.append(getModel());
+            sb.append(" Stepping ");
+            sb.append(getStepping());
+            this.cpuIdentifier = sb.toString();
+        }
+        return this.cpuIdentifier;
+    }
+
+    /**
+     * {@inheritDoc}
+     */
+    @Override
+    public void setIdentifier(String identifier) {
+        this.cpuIdentifier = identifier;
+    }
+
+    /**
+     * {@inheritDoc}
+     */
+    @Override
+    public boolean isCpu64bit() {
+        return this.cpu64.booleanValue();
+    }
+
+    /**
+     * {@inheritDoc}
+     */
+    @Override
+    public void setCpu64(boolean value) {
+        this.cpu64 = Boolean.valueOf(value);
+    }
+
+    /**
+     * {@inheritDoc}
+     */
+    @Override
+    public String getStepping() {
+        return this.cpuStepping;
+    }
+
+    /**
+     * {@inheritDoc}
+     */
+    @Override
+    public void setStepping(String stepping) {
+        this.cpuStepping = stepping;
+    }
+
+    /**
+     * {@inheritDoc}
+     */
+    @Override
+    public String getModel() {
+        return this.cpuModel;
+    }
+
+    /**
+     * {@inheritDoc}
+     */
+    @Override
+    public void setModel(String model) {
+        this.cpuModel = model;
+    }
+
+    /**
+     * {@inheritDoc}
+     */
+    @Override
+    public String getFamily() {
+        return this.cpuFamily;
+    }
+
+    /**
+     * {@inheritDoc}
+     */
+    @Override
+    public void setFamily(String family) {
+        this.cpuFamily = family;
+    }
+
+    /**
+     * {@inheritDoc}
+     */
+    @Override
+    public synchronized double getSystemCpuLoadBetweenTicks() {
+        // Check if > ~ 0.95 seconds since last tick count.
+        long now = System.currentTimeMillis();
+        LOG.trace("Current time: {}  Last tick time: {}", now, tickTime);
+        if (now - tickTime > 950) {
+            // Enough time has elapsed.
+            updateSystemTicks();
+        }
+        // Calculate total
+        long total = 0;
+        for (int i = 0; i < curTicks.length; i++) {
+            total += (curTicks[i] - prevTicks[i]);
+        }
+        // Calculate idle from last field [3]
+        long idle = curTicks[3] - prevTicks[3];
+        LOG.trace("Total ticks: {}  Idle ticks: {}", total, idle);
+
+        return (total > 0 && idle >= 0) ? (double) (total - idle) / total : 0d;
+    }
+
+    /**
+     * {@inheritDoc}
+     */
+    @Override
+    public long[] getSystemCpuLoadTicks() {
+        long[] ticks = new long[curTicks.length];
+        // /proc/stat expected format
+        // first line is overall user,nice,system,idle,iowait,irq, etc.
+        // cpu 3357 0 4313 1362393 ...
+        String tickStr = "";
+        try {
+            List<String> procStat = FileUtil.readFile("/proc/stat");
+            if (!procStat.isEmpty()) {
+                tickStr = procStat.get(0);
+            }
+        } catch (IOException e) {
+            LOG.error("Problem with /proc/stat: {}", e.getMessage());
+            return ticks;
+        }
+        String[] tickArr = tickStr.split("\\s+");
+        if (tickArr.length < 5) {
+            return ticks;
+        }
+
+        // Note tickArr is offset by 1
+        for (int i = 0; i < 4; i++) {
+            ticks[i] = Long.parseLong(tickArr[i + 1]);
+        }
+        if (tickArr.length > 5) {
+            // Add iowait to idle
+            ticks[3] += Long.parseLong(tickArr[5]);
+            // Add other fields to system
+            for (int i = 6; i < tickArr.length; i++) {
+                ticks[2] += Long.parseLong(tickArr[i]);
+            }
+        }
+        return ticks;
+    }
+
+    /**
+     * {@inheritDoc}
+     */
+    @Override
+    public long getSystemIOWaitTicks() {
+        // /proc/stat expected format
+        // first line is overall user,nice,system,idle,iowait,irq, etc.
+        // cpu 3357 0 4313 1362393 ...
+        String tickStr = "";
+        try {
+            List<String> procStat = FileUtil.readFile("/proc/stat");
+            if (!procStat.isEmpty())
+                tickStr = procStat.get(0);
+        } catch (IOException e) {
+            LOG.error("Problem with /proc/stat: {}", e.getMessage());
+            return 0;
+        }
+        String[] tickArr = tickStr.split("\\s+");
+        if (tickArr.length < 6) {
+            return 0;
+        }
+        return Long.parseLong(tickArr[5]);
+    }
+
+    /**
+     * {@inheritDoc}
+     */
+    @Override
+    public long[] getSystemIrqTicks() {
+        // /proc/stat expected format
+        // first line is overall user,nice,system,idle,iowait,irq, etc.
+        // cpu 3357 0 4313 1362393 ...
+        String tickStr = "";
+        long[] ticks = new long[2];
+        try {
+            List<String> procStat = FileUtil.readFile("/proc/stat");
+            if (!procStat.isEmpty())
+                tickStr = procStat.get(0);
+        } catch (IOException e) {
+            LOG.error("Problem with /proc/stat: {}", e.getMessage());
+            return ticks;
+        }
+        String[] tickArr = tickStr.split("\\s+");
+        if (tickArr.length < 8) {
+            return ticks;
+        }
+        ticks[0] = Long.parseLong(tickArr[6]);
+        ticks[1] = Long.parseLong(tickArr[7]);
+        return ticks;
+    };
+
+    /**
+     * Updates system tick information from parsing /proc/stat. Stores in array
+     * with four elements representing clock ticks or milliseconds (platform
+     * dependent) spent in User (0), Nice (1), System (2), and Idle (3) states.
+     * By measuring the difference between ticks across a time interval, CPU
+     * load over that interval may be calculated.
+     */
+    private void updateSystemTicks() {
+        LOG.trace("Updating System Ticks");
+        // Copy to previous
+        System.arraycopy(curTicks, 0, prevTicks, 0, curTicks.length);
+        this.tickTime = System.currentTimeMillis();
+        long[] ticks = getSystemCpuLoadTicks();
+        System.arraycopy(ticks, 0, curTicks, 0, ticks.length);
+    }
+
+    /**
+     * {@inheritDoc}
+     */
+    @Override
+    public double getSystemCpuLoad() {
+        if (sunMXBean) {
+            return ((com.sun.management.OperatingSystemMXBean) OS_MXBEAN).getSystemCpuLoad();
+        }
+        return getSystemCpuLoadBetweenTicks();
+    }
+
+    /**
+     * {@inheritDoc}
+     */
+    @Override
+    public double getSystemLoadAverage() {
+        return getSystemLoadAverage(1)[0];
+    }
+
+    /**
+     * {@inheritDoc}
+     */
+    @Override
+    public double[] getSystemLoadAverage(int nelem) {
+        if (nelem < 1) {
+            throw new IllegalArgumentException("Must include at least one element.");
+        }
+        if (nelem > 3) {
+            LOG.warn("Max elements of SystemLoadAverage is 3. " + nelem + " specified. Ignoring extra.");
+            nelem = 3;
+        }
+        double[] average = new double[nelem];
+        int retval = Libc.INSTANCE.getloadavg(average, nelem);
+        if (retval < nelem) {
+            for (int i = Math.max(retval, 0); i < average.length; i++) {
+                average[i] = -1d;
+            }
+        }
+        return average;
+    }
+
+    /**
+     * {@inheritDoc}
+     */
+    @Override
+    public double[] getProcessorCpuLoadBetweenTicks() {
+        // Check if > ~ 0.95 seconds since last tick count.
+        long now = System.currentTimeMillis();
+        LOG.trace("Current time: {}  Last tick time: {}", now, procTickTime);
+        if (now - procTickTime > 950) {
+            // Enough time has elapsed.
+            // Update latest
+            updateProcessorTicks();
+        }
+        double[] load = new double[logicalProcessorCount];
+        for (int cpu = 0; cpu < logicalProcessorCount; cpu++) {
+            long total = 0;
+            for (int i = 0; i < this.curProcTicks[cpu].length; i++) {
+                total += (this.curProcTicks[cpu][i] - this.prevProcTicks[cpu][i]);
+            }
+            // Calculate idle from last field [3]
+            long idle = this.curProcTicks[cpu][3] - this.prevProcTicks[cpu][3];
+            LOG.trace("CPU: {}  Total ticks: {}  Idle ticks: {}", cpu, total, idle);
+            // update
+            load[cpu] = (total > 0 && idle >= 0) ? (double) (total - idle) / total : 0d;
+        }
+        return load;
+    }
+
+    /**
+     * {@inheritDoc}
+     */
+    @Override
+    public long[][] getProcessorCpuLoadTicks() {
+        long[][] ticks = new long[logicalProcessorCount][4];
+        // /proc/stat expected format
+        // first line is overall user,nice,system,idle, etc.
+        // cpu 3357 0 4313 1362393 ...
+        // per-processor subsequent lines for cpu0, cpu1, etc.
+        try {
+            int cpu = 0;
+            List<String> procStat = FileUtil.readFile("/proc/stat");
+            for (String stat : procStat) {
+                if (stat.startsWith("cpu") && !stat.startsWith("cpu ")) {
+                    String[] tickArr = stat.split("\\s+");
+                    if (tickArr.length < 5) {
+                        break;
+                    }
+                    // Note tickArr is offset by 1
+                    for (int i = 0; i < 4; i++) {
+                        ticks[cpu][i] = Long.parseLong(tickArr[i + 1]);
+                    }
+                    if (tickArr.length > 5) {
+                        // Add iowait to idle
+                        ticks[cpu][3] += Long.parseLong(tickArr[5]);
+                        // Add other fields to system
+                        for (int i = 6; i < tickArr.length; i++) {
+                            ticks[cpu][2] += Long.parseLong(tickArr[i]);
+                        }
+                    }
+                    if (++cpu >= logicalProcessorCount) {
+                        break;
+                    }
+                }
+            }
+        } catch (IOException e) {
+            LOG.error("Problem with /proc/stat: {}", e.getMessage());
+        }
+        return ticks;
+    }
+
+    /**
+     * Updates per-processor tick information from parsing /proc/stat. Stores in
+     * 2D array; an array for each logical processor with four elements
+     * representing clock ticks or milliseconds (platform dependent) spent in
+     * User (0), Nice (1), System (2), and Idle (3) states. By measuring the
+     * difference between ticks across a time interval, CPU load over that
+     * interval may be calculated.
+     */
+    private void updateProcessorTicks() {
+        LOG.trace("Updating Processor Ticks");
+        // Copy to previous
+        for (int cpu = 0; cpu < logicalProcessorCount; cpu++) {
+            System.arraycopy(curProcTicks[cpu], 0, prevProcTicks[cpu], 0, curProcTicks[cpu].length);
+        }
+        this.procTickTime = System.currentTimeMillis();
+        long[][] ticks = getProcessorCpuLoadTicks();
+        for (int cpu = 0; cpu < logicalProcessorCount; cpu++) {
+            System.arraycopy(ticks[cpu], 0, curProcTicks[cpu], 0, ticks[cpu].length);
+        }
+    }
+
+    /**
+     * {@inheritDoc}
+     */
+    @Override
+    public long getSystemUptime() {
+        try {
+            Sysinfo info = new Sysinfo();
+            if (0 != Libc.INSTANCE.sysinfo(info)) {
+                LOG.error("Failed to get system uptime. Error code: " + Native.getLastError());
+                return 0L;
+            }
+            return info.uptime.longValue();
+        } catch (UnsatisfiedLinkError | NoClassDefFoundError e) {
+            LOG.error("Failed to get uptime from sysinfo. {}", e.getMessage());
+        }
+        return 0L;
+    }
+
+    /**
+     * {@inheritDoc}
+     */
+    @Override
+    public String getSystemSerialNumber() {
+        if (this.cpuSerialNumber == null) {
+            // If root privileges this will work
+            ArrayList<String> hwInfo = ExecutingCommand.runNative("dmidecode -t system");
+            String marker = "Serial Number:";
+            if (hwInfo != null) {
+                for (String checkLine : hwInfo) {
+                    if (checkLine.contains(marker)) {
+                        this.cpuSerialNumber = checkLine.split(marker)[1].trim();
+                        break;
+                    }
+                }
+            }
+            // if lshal command available (HAL deprecated in newer linuxes)
+            if (this.cpuSerialNumber == null) {
+                marker = "system.hardware.serial =";
+                hwInfo = ExecutingCommand.runNative("lshal");
+                if (hwInfo != null) {
+                    for (String checkLine : hwInfo) {
+                        if (checkLine.contains(marker)) {
+                            String[] temp = checkLine.split(marker)[1].split("'");
+                            // Format: '12345' (string)
+                            this.cpuSerialNumber = temp.length > 0 ? temp[1] : null;
+                            break;
+                        }
+                    }
+                }
+            }
+            if (this.cpuSerialNumber == null) {
+                this.cpuSerialNumber = "unknown";
+            }
+        }
+        return this.cpuSerialNumber;
+    }
+
+    /**
+     * {@inheritDoc}
+     */
+    @Override
+    public int getLogicalProcessorCount() {
+        return this.logicalProcessorCount;
+    }
+
+    /**
+     * {@inheritDoc}
+     */
+    @Override
+    public int getPhysicalProcessorCount() {
+        return this.physicalProcessorCount;
+    }
+
+    @Override
+    public JsonObject toJSON() {
+        JsonArrayBuilder systemLoadAverageArrayBuilder = jsonFactory.createArrayBuilder();
+        for (double avg : getSystemLoadAverage(3)) {
+            systemLoadAverageArrayBuilder.add(avg);
+        }
+        JsonArrayBuilder systemCpuLoadTicksArrayBuilder = jsonFactory.createArrayBuilder();
+        for (long ticks : getSystemCpuLoadTicks()) {
+            systemCpuLoadTicksArrayBuilder.add(ticks);
+        }
+        JsonArrayBuilder processorCpuLoadBetweenTicksArrayBuilder = jsonFactory.createArrayBuilder();
+        for (double load : getProcessorCpuLoadBetweenTicks()) {
+            processorCpuLoadBetweenTicksArrayBuilder.add(load);
+        }
+        JsonArrayBuilder processorCpuLoadTicksArrayBuilder = jsonFactory.createArrayBuilder();
+        for (long[] procTicks : getProcessorCpuLoadTicks()) {
+            JsonArrayBuilder processorTicksArrayBuilder = jsonFactory.createArrayBuilder();
+            for (long ticks : procTicks) {
+                processorTicksArrayBuilder.add(ticks);
+            }
+            processorCpuLoadTicksArrayBuilder.add(processorTicksArrayBuilder.build());
+        }
+        JsonArrayBuilder systemIrqTicksArrayBuilder = jsonFactory.createArrayBuilder();
+        for (long ticks : getSystemIrqTicks()) {
+            systemIrqTicksArrayBuilder.add(ticks);
+        }
+        return NullAwareJsonObjectBuilder.wrap(jsonFactory.createObjectBuilder()).add("name", getName())
+                .add("physicalProcessorCount", getPhysicalProcessorCount())
+                .add("logicalProcessorCount", getLogicalProcessorCount())
+                .add("systemSerialNumber", getSystemSerialNumber()).add("vendor", getVendor())
+                .add("vendorFreq", getVendorFreq()).add("cpu64bit", isCpu64bit()).add("family", getFamily())
+                .add("model", getModel()).add("stepping", getStepping())
+                .add("systemCpuLoadBetweenTicks", getSystemCpuLoadBetweenTicks())
+                .add("systemCpuLoadTicks", systemCpuLoadTicksArrayBuilder.build())
+                .add("systemCpuLoad", getSystemCpuLoad()).add("systemLoadAverage", getSystemLoadAverage())
+                .add("systemLoadAverages", systemLoadAverageArrayBuilder.build())
+                .add("systemIOWaitTicks", getSystemIOWaitTicks())
+                .add("systemIrqTicks", systemIrqTicksArrayBuilder.build())
+                .add("processorCpuLoadBetweenTicks", processorCpuLoadBetweenTicksArrayBuilder.build())
+                .add("processorCpuLoadTicks", processorCpuLoadTicksArrayBuilder.build())
+                .add("systemUptime", getSystemUptime()).build();
+    }
+
+    @Override
+    public String toString() {
+        return getName();
+    }
+}