/**
 * Oshi (https://github.com/dblock/oshi)
 *
 * Copyright (c) 2010 - 2016 The Oshi Project Team
 *
 * All rights reserved. This program and the accompanying materials
 * are made available under the terms of the Eclipse Public License v1.0
 * which accompanies this distribution, and is available at
 * http://www.eclipse.org/legal/epl-v10.html
 *
 * Contributors:
 * dblock[at]dblock[dot]org
 * alessandro[at]perucchi[dot]org
 * widdis[at]gmail[dot]com
 * enrico[dot]bianchi[at]gmail[dot]com
 * https://github.com/dblock/oshi/graphs/contributors
 */
package oshi.hardware;

import oshi.json.OshiJsonObject;

/**
 * The Central Processing Unit (CPU) or the processor is the portion of a
 * computer system that carries out the instructions of a computer program, and
 * is the primary element carrying out the computer's functions.
 * 
 * @author dblock[at]dblock[dot]org
 */
public interface CentralProcessor extends OshiJsonObject {
    /**
     * Processor vendor.
     * 
     * @return vendor string.
     */
    String getVendor();

    /**
     * Set processor vendor.
     * 
     * @param vendor
     *            Vendor.
     */
    void setVendor(String vendor);

    /**
     * Name, eg. Intel(R) Core(TM)2 Duo CPU T7300 @ 2.00GHz
     * 
     * @return Processor name.
     */
    String getName();

    /**
     * Set processor name.
     * 
     * @param name
     *            Name.
     */
    void setName(String name);

    /**
     * Vendor frequency (in Hz).
     * 
     * @return Processor frequency.
     */
    long getVendorFreq();

    /**
     * Set processor vendor frequency (in Hz).
     * 
     * @param freq
     *            Frequency.
     */
    void setVendorFreq(long freq);

    /**
     * Identifier, eg. x86 Family 6 Model 15 Stepping 10.
     * 
     * @return Processor identifier.
     */
    String getIdentifier();

    /**
     * Set processor identifier.
     * 
     * @param identifier
     *            Identifier.
     */
    void setIdentifier(String identifier);

    /**
     * Is CPU 64bit?
     * 
     * @return True if cpu is 64bit.
     */
    boolean isCpu64bit();

    /**
     * Set flag is cpu is 64bit.
     * 
     * @param cpu64
     *            True if cpu is 64.
     */
    void setCpu64(boolean cpu64);

    /**
     * @return the _stepping
     */
    String getStepping();

    /**
     * @param _stepping
     *            the _stepping to set
     */
    void setStepping(String _stepping);

    /**
     * @return the _model
     */
    String getModel();

    /**
     * @param _model
     *            the _model to set
     */
    void setModel(String _model);

    /**
     * @return the _family
     */
    String getFamily();

    /**
     * @param _family
     *            the _family to set
     */
    void setFamily(String _family);

    /**
     * Returns the "recent cpu usage" for the whole system by counting ticks
     * from {@link #getSystemCpuLoadTicks()} between successive calls of this
     * method, with a minimum interval slightly less than 1 second. If less than
     * one second has elapsed since the last call of this method, it will return
     * a calculation based on the tick counts and times of the previous two
     * calls. If at least a second has elapsed, it will return the average CPU
     * load for the interval and update the "last called" times. This method is
     * intended to be used for periodic polling at intervals of 1 second or
     * longer.
     * 
     * @return CPU load between 0 and 1 (100%)
     */
    double getSystemCpuLoadBetweenTicks();

    /**
     * Get System-wide CPU Load tick counters. Returns an array with four
     * elements representing clock ticks or milliseconds (platform dependent)
     * spent in User (0), Nice (1), System (2), and Idle (3) states. By
     * measuring the difference between ticks across a time interval, CPU load
     * over that interval may be calculated.
     * 
     * The Idle time for this method includes system time spent idle waiting for
     * IO as reported by {@link #getSystemIOWaitTicks()}. The system time
     * includes system time spent servicing Hardware and Software IRQ requests
     * as reported by {@link #getSystemIrqTicks()} as well as executing other
     * virtual hosts (steal) or running a virtual cpu (guest).
     * 
     * @return An array of 4 long values representing time spent in User,
     *         Nice(if applicable), System, and Idle states.
     */
    long[] getSystemCpuLoadTicks();

    /**
     * Get System IOWait tick counters (if available on that Operating System).
     * Time spent waiting for IO to complete is included in the idle time
     * calculated by {@link #getSystemCpuLoadTicks()} but is provided separately
     * for more detail.
     * 
     * @return a long value representing time spent idle waiting for IO to
     *         complete.
     */
    long getSystemIOWaitTicks();

    /**
     * Get System IRQ tick counters (if available on that Operating System).
     * Time spent servicing hardware and software (Deferred Procedure Call)
     * interrupts is included in the system time calculated by
     * {@link #getSystemCpuLoadTicks()} but is provided separately for more
     * detail.
     * 
     * @return an array of two long values representing time spent servicing
     *         hardware interrupts and software interrupts (DPC)
     */
    long[] getSystemIrqTicks();

    /**
     * Returns the "recent cpu usage" for the whole system from
     * {@link com.sun.management.OperatingSystemMXBean#getSystemCpuLoad()} if a
     * user is running the Oracle JVM. This value is a double in the [0.0,1.0]
     * interval. A value of 0.0 means that all CPUs were idle during the recent
     * period of time observed, while a value of 1.0 means that all CPUs were
     * actively running 100% of the time during the recent period being
     * observed. All values between 0.0 and 1.0 are possible depending of the
     * activities going on in the system. If the system recent cpu usage is not
     * available, the method returns a negative value. Calling this method
     * immediately upon instantiating the {@link CentralProcessor} may give
     * unreliable results. If a user is not running the Oracle JVM, this method
     * will default to the behavior and return value of
     * {@link #getSystemCpuLoadBetweenTicks()}.
     * 
     * @return the "recent cpu usage" for the whole system; a negative value if
     *         not available.
     */
    @SuppressWarnings("restriction")
    double getSystemCpuLoad();

    /**
<<<<<<< HEAD
     * Returns the system load average for the last minute from
     * {@link java.lang.management.OperatingSystemMXBean#getSystemLoadAverage()}
     * or using native call in Linux systems. The system load average is the
     * sum of the number of runnable entities queued to the available processors
     * and the number of runnable entities running on the available processors
     * averaged over a period of time. The way in which the load average is
     * calculated is operating system specific but is typically a damped
     * time-dependent average. If the load average is not available, a negative
     * value is returned. This method is designed to provide a hint about the
     * system load and may be queried frequently. The load average may be
     * unavailable on some platforms (e.g., Windows) where it is expensive to
     * implement this method.
=======
     * Returns the system load average for the last minute. This is equivalent
     * to calling {@link CentralProcessor#getSystemLoadAverage(int)} with an
     * argument of 1 and returning the first value, and is retained for
     * compatibility.
>>>>>>> 93d54428
     * 
     * @return the system load average; or a negative value if not available.
     */
    double getSystemLoadAverage();

    /**
     * Returns the system load average for the number of elements specified, up
     * to 3, representing 1, 5, and 15 minutes. The system load average is the
     * sum of the number of runnable entities queued to the available processors
     * and the number of runnable entities running on the available processors
     * averaged over a period of time. The way in which the load average is
     * calculated is operating system specific but is typically a damped
     * time-dependent average. If the load average is not available, a negative
     * value is returned. This method is designed to provide a hint about the
     * system load and may be queried frequently. The load average may be
     * unavailable on some platforms (e.g., Windows) where it is expensive to
     * implement this method.
     * 
     * @return an array of the system load averages for 1, 5, and 15 minutes
     *         with the size of the array specified by nelem; or negative values
     *         if not available.
     */
    double[] getSystemLoadAverage(int nelem);

    /**
     * Returns the "recent cpu usage" for all logical processors by counting
     * ticks for the processors from {@link #getProcessorCpuLoadTicks()} between
     * successive calls of this method, with a minimum interval slightly less
     * than 1 second. If less than one second has elapsed since the last call of
     * this method, it will return a calculation based on the tick counts and
     * times of the previous two calls. If at least a second has elapsed, it
     * will return the average CPU load for the interval and update the
     * "last called" times. This method is intended to be used for periodic
     * polling (iterating over all processors) at intervals of 1 second or
     * longer.
     * 
     * @return array of CPU load between 0 and 1 (100%) for each logical
     *         processor
     */
    double[] getProcessorCpuLoadBetweenTicks();

    /**
     * Get Processor CPU Load tick counters. Returns a two dimensional array,
     * with {@link #getLogicalProcessorCount()} arrays, each containing four
     * elements representing clock ticks or milliseconds (platform dependent)
     * spent in User (0), Nice (1), System (2), and Idle (3) states. By
     * measuring the difference between ticks across a time interval, CPU load
     * over that interval may be calculated.
     * 
     * The Idle time for this method includes processor time spent idle waiting
     * for IO as reported by {@link #getSystemIOWaitTicks()}. The system time
     * includes processor time spent servicing Hardware IRQ requests as reported
     * by {@link #getSystemIrqTicks()} as well as Software IRQ requests
     * (softirq), executing other virtual hosts (steal) or running a virtual cpu
     * (guest).
     * 
     * @return A 2D array of logicalProcessorCount x 4 long values representing
     *         time spent in User, Nice(if applicable), System, and Idle states.
     */
    long[][] getProcessorCpuLoadTicks();

    /**
     * Get the System uptime (time since boot).
     * 
     * @return Number of seconds since boot.
     */
    long getSystemUptime();

    /**
     * Get the System/CPU Serial Number, if available. On Linux, this requires
     * either root permissions, or installation of the (deprecated) HAL library
     * (lshal command).
     * 
     * @return the System/CPU Serial Number, if available, otherwise returns
     *         "unknown"
     */
    String getSystemSerialNumber();

    /**
     * Get the number of logical CPUs available for processing.
     * 
     * @return The number of logical CPUs available.
     */
    int getLogicalProcessorCount();

    /**
     * Get the number of physical CPUs/cores available for processing.
     * 
     * @return The number of physical CPUs available.
     */
    int getPhysicalProcessorCount();
}
<|MERGE_RESOLUTION|>--- conflicted
+++ resolved
@@ -1,326 +1,311 @@
-/**
- * Oshi (https://github.com/dblock/oshi)
- *
- * Copyright (c) 2010 - 2016 The Oshi Project Team
- *
- * All rights reserved. This program and the accompanying materials
- * are made available under the terms of the Eclipse Public License v1.0
- * which accompanies this distribution, and is available at
- * http://www.eclipse.org/legal/epl-v10.html
- *
- * Contributors:
- * dblock[at]dblock[dot]org
- * alessandro[at]perucchi[dot]org
- * widdis[at]gmail[dot]com
- * enrico[dot]bianchi[at]gmail[dot]com
- * https://github.com/dblock/oshi/graphs/contributors
- */
-package oshi.hardware;
-
-import oshi.json.OshiJsonObject;
-
-/**
- * The Central Processing Unit (CPU) or the processor is the portion of a
- * computer system that carries out the instructions of a computer program, and
- * is the primary element carrying out the computer's functions.
- * 
- * @author dblock[at]dblock[dot]org
- */
-public interface CentralProcessor extends OshiJsonObject {
-    /**
-     * Processor vendor.
-     * 
-     * @return vendor string.
-     */
-    String getVendor();
-
-    /**
-     * Set processor vendor.
-     * 
-     * @param vendor
-     *            Vendor.
-     */
-    void setVendor(String vendor);
-
-    /**
-     * Name, eg. Intel(R) Core(TM)2 Duo CPU T7300 @ 2.00GHz
-     * 
-     * @return Processor name.
-     */
-    String getName();
-
-    /**
-     * Set processor name.
-     * 
-     * @param name
-     *            Name.
-     */
-    void setName(String name);
-
-    /**
-     * Vendor frequency (in Hz).
-     * 
-     * @return Processor frequency.
-     */
-    long getVendorFreq();
-
-    /**
-     * Set processor vendor frequency (in Hz).
-     * 
-     * @param freq
-     *            Frequency.
-     */
-    void setVendorFreq(long freq);
-
-    /**
-     * Identifier, eg. x86 Family 6 Model 15 Stepping 10.
-     * 
-     * @return Processor identifier.
-     */
-    String getIdentifier();
-
-    /**
-     * Set processor identifier.
-     * 
-     * @param identifier
-     *            Identifier.
-     */
-    void setIdentifier(String identifier);
-
-    /**
-     * Is CPU 64bit?
-     * 
-     * @return True if cpu is 64bit.
-     */
-    boolean isCpu64bit();
-
-    /**
-     * Set flag is cpu is 64bit.
-     * 
-     * @param cpu64
-     *            True if cpu is 64.
-     */
-    void setCpu64(boolean cpu64);
-
-    /**
-     * @return the _stepping
-     */
-    String getStepping();
-
-    /**
-     * @param _stepping
-     *            the _stepping to set
-     */
-    void setStepping(String _stepping);
-
-    /**
-     * @return the _model
-     */
-    String getModel();
-
-    /**
-     * @param _model
-     *            the _model to set
-     */
-    void setModel(String _model);
-
-    /**
-     * @return the _family
-     */
-    String getFamily();
-
-    /**
-     * @param _family
-     *            the _family to set
-     */
-    void setFamily(String _family);
-
-    /**
-     * Returns the "recent cpu usage" for the whole system by counting ticks
-     * from {@link #getSystemCpuLoadTicks()} between successive calls of this
-     * method, with a minimum interval slightly less than 1 second. If less than
-     * one second has elapsed since the last call of this method, it will return
-     * a calculation based on the tick counts and times of the previous two
-     * calls. If at least a second has elapsed, it will return the average CPU
-     * load for the interval and update the "last called" times. This method is
-     * intended to be used for periodic polling at intervals of 1 second or
-     * longer.
-     * 
-     * @return CPU load between 0 and 1 (100%)
-     */
-    double getSystemCpuLoadBetweenTicks();
-
-    /**
-     * Get System-wide CPU Load tick counters. Returns an array with four
-     * elements representing clock ticks or milliseconds (platform dependent)
-     * spent in User (0), Nice (1), System (2), and Idle (3) states. By
-     * measuring the difference between ticks across a time interval, CPU load
-     * over that interval may be calculated.
-     * 
-     * The Idle time for this method includes system time spent idle waiting for
-     * IO as reported by {@link #getSystemIOWaitTicks()}. The system time
-     * includes system time spent servicing Hardware and Software IRQ requests
-     * as reported by {@link #getSystemIrqTicks()} as well as executing other
-     * virtual hosts (steal) or running a virtual cpu (guest).
-     * 
-     * @return An array of 4 long values representing time spent in User,
-     *         Nice(if applicable), System, and Idle states.
-     */
-    long[] getSystemCpuLoadTicks();
-
-    /**
-     * Get System IOWait tick counters (if available on that Operating System).
-     * Time spent waiting for IO to complete is included in the idle time
-     * calculated by {@link #getSystemCpuLoadTicks()} but is provided separately
-     * for more detail.
-     * 
-     * @return a long value representing time spent idle waiting for IO to
-     *         complete.
-     */
-    long getSystemIOWaitTicks();
-
-    /**
-     * Get System IRQ tick counters (if available on that Operating System).
-     * Time spent servicing hardware and software (Deferred Procedure Call)
-     * interrupts is included in the system time calculated by
-     * {@link #getSystemCpuLoadTicks()} but is provided separately for more
-     * detail.
-     * 
-     * @return an array of two long values representing time spent servicing
-     *         hardware interrupts and software interrupts (DPC)
-     */
-    long[] getSystemIrqTicks();
-
-    /**
-     * Returns the "recent cpu usage" for the whole system from
-     * {@link com.sun.management.OperatingSystemMXBean#getSystemCpuLoad()} if a
-     * user is running the Oracle JVM. This value is a double in the [0.0,1.0]
-     * interval. A value of 0.0 means that all CPUs were idle during the recent
-     * period of time observed, while a value of 1.0 means that all CPUs were
-     * actively running 100% of the time during the recent period being
-     * observed. All values between 0.0 and 1.0 are possible depending of the
-     * activities going on in the system. If the system recent cpu usage is not
-     * available, the method returns a negative value. Calling this method
-     * immediately upon instantiating the {@link CentralProcessor} may give
-     * unreliable results. If a user is not running the Oracle JVM, this method
-     * will default to the behavior and return value of
-     * {@link #getSystemCpuLoadBetweenTicks()}.
-     * 
-     * @return the "recent cpu usage" for the whole system; a negative value if
-     *         not available.
-     */
-    @SuppressWarnings("restriction")
-    double getSystemCpuLoad();
-
-    /**
-<<<<<<< HEAD
-     * Returns the system load average for the last minute from
-     * {@link java.lang.management.OperatingSystemMXBean#getSystemLoadAverage()}
-     * or using native call in Linux systems. The system load average is the
-     * sum of the number of runnable entities queued to the available processors
-     * and the number of runnable entities running on the available processors
-     * averaged over a period of time. The way in which the load average is
-     * calculated is operating system specific but is typically a damped
-     * time-dependent average. If the load average is not available, a negative
-     * value is returned. This method is designed to provide a hint about the
-     * system load and may be queried frequently. The load average may be
-     * unavailable on some platforms (e.g., Windows) where it is expensive to
-     * implement this method.
-=======
-     * Returns the system load average for the last minute. This is equivalent
-     * to calling {@link CentralProcessor#getSystemLoadAverage(int)} with an
-     * argument of 1 and returning the first value, and is retained for
-     * compatibility.
->>>>>>> 93d54428
-     * 
-     * @return the system load average; or a negative value if not available.
-     */
-    double getSystemLoadAverage();
-
-    /**
-     * Returns the system load average for the number of elements specified, up
-     * to 3, representing 1, 5, and 15 minutes. The system load average is the
-     * sum of the number of runnable entities queued to the available processors
-     * and the number of runnable entities running on the available processors
-     * averaged over a period of time. The way in which the load average is
-     * calculated is operating system specific but is typically a damped
-     * time-dependent average. If the load average is not available, a negative
-     * value is returned. This method is designed to provide a hint about the
-     * system load and may be queried frequently. The load average may be
-     * unavailable on some platforms (e.g., Windows) where it is expensive to
-     * implement this method.
-     * 
-     * @return an array of the system load averages for 1, 5, and 15 minutes
-     *         with the size of the array specified by nelem; or negative values
-     *         if not available.
-     */
-    double[] getSystemLoadAverage(int nelem);
-
-    /**
-     * Returns the "recent cpu usage" for all logical processors by counting
-     * ticks for the processors from {@link #getProcessorCpuLoadTicks()} between
-     * successive calls of this method, with a minimum interval slightly less
-     * than 1 second. If less than one second has elapsed since the last call of
-     * this method, it will return a calculation based on the tick counts and
-     * times of the previous two calls. If at least a second has elapsed, it
-     * will return the average CPU load for the interval and update the
-     * "last called" times. This method is intended to be used for periodic
-     * polling (iterating over all processors) at intervals of 1 second or
-     * longer.
-     * 
-     * @return array of CPU load between 0 and 1 (100%) for each logical
-     *         processor
-     */
-    double[] getProcessorCpuLoadBetweenTicks();
-
-    /**
-     * Get Processor CPU Load tick counters. Returns a two dimensional array,
-     * with {@link #getLogicalProcessorCount()} arrays, each containing four
-     * elements representing clock ticks or milliseconds (platform dependent)
-     * spent in User (0), Nice (1), System (2), and Idle (3) states. By
-     * measuring the difference between ticks across a time interval, CPU load
-     * over that interval may be calculated.
-     * 
-     * The Idle time for this method includes processor time spent idle waiting
-     * for IO as reported by {@link #getSystemIOWaitTicks()}. The system time
-     * includes processor time spent servicing Hardware IRQ requests as reported
-     * by {@link #getSystemIrqTicks()} as well as Software IRQ requests
-     * (softirq), executing other virtual hosts (steal) or running a virtual cpu
-     * (guest).
-     * 
-     * @return A 2D array of logicalProcessorCount x 4 long values representing
-     *         time spent in User, Nice(if applicable), System, and Idle states.
-     */
-    long[][] getProcessorCpuLoadTicks();
-
-    /**
-     * Get the System uptime (time since boot).
-     * 
-     * @return Number of seconds since boot.
-     */
-    long getSystemUptime();
-
-    /**
-     * Get the System/CPU Serial Number, if available. On Linux, this requires
-     * either root permissions, or installation of the (deprecated) HAL library
-     * (lshal command).
-     * 
-     * @return the System/CPU Serial Number, if available, otherwise returns
-     *         "unknown"
-     */
-    String getSystemSerialNumber();
-
-    /**
-     * Get the number of logical CPUs available for processing.
-     * 
-     * @return The number of logical CPUs available.
-     */
-    int getLogicalProcessorCount();
-
-    /**
-     * Get the number of physical CPUs/cores available for processing.
-     * 
-     * @return The number of physical CPUs available.
-     */
-    int getPhysicalProcessorCount();
-}
+/**
+ * Oshi (https://github.com/dblock/oshi)
+ *
+ * Copyright (c) 2010 - 2016 The Oshi Project Team
+ *
+ * All rights reserved. This program and the accompanying materials
+ * are made available under the terms of the Eclipse Public License v1.0
+ * which accompanies this distribution, and is available at
+ * http://www.eclipse.org/legal/epl-v10.html
+ *
+ * Contributors:
+ * dblock[at]dblock[dot]org
+ * alessandro[at]perucchi[dot]org
+ * widdis[at]gmail[dot]com
+ * enrico[dot]bianchi[at]gmail[dot]com
+ * https://github.com/dblock/oshi/graphs/contributors
+ */
+package oshi.hardware;
+
+import oshi.json.OshiJsonObject;
+
+/**
+ * The Central Processing Unit (CPU) or the processor is the portion of a
+ * computer system that carries out the instructions of a computer program, and
+ * is the primary element carrying out the computer's functions.
+ * 
+ * @author dblock[at]dblock[dot]org
+ */
+public interface CentralProcessor extends OshiJsonObject {
+    /**
+     * Processor vendor.
+     * 
+     * @return vendor string.
+     */
+    String getVendor();
+
+    /**
+     * Set processor vendor.
+     * 
+     * @param vendor
+     *            Vendor.
+     */
+    void setVendor(String vendor);
+
+    /**
+     * Name, eg. Intel(R) Core(TM)2 Duo CPU T7300 @ 2.00GHz
+     * 
+     * @return Processor name.
+     */
+    String getName();
+
+    /**
+     * Set processor name.
+     * 
+     * @param name
+     *            Name.
+     */
+    void setName(String name);
+
+    /**
+     * Vendor frequency (in Hz).
+     * 
+     * @return Processor frequency.
+     */
+    long getVendorFreq();
+
+    /**
+     * Set processor vendor frequency (in Hz).
+     * 
+     * @param freq
+     *            Frequency.
+     */
+    void setVendorFreq(long freq);
+
+    /**
+     * Identifier, eg. x86 Family 6 Model 15 Stepping 10.
+     * 
+     * @return Processor identifier.
+     */
+    String getIdentifier();
+
+    /**
+     * Set processor identifier.
+     * 
+     * @param identifier
+     *            Identifier.
+     */
+    void setIdentifier(String identifier);
+
+    /**
+     * Is CPU 64bit?
+     * 
+     * @return True if cpu is 64bit.
+     */
+    boolean isCpu64bit();
+
+    /**
+     * Set flag is cpu is 64bit.
+     * 
+     * @param cpu64
+     *            True if cpu is 64.
+     */
+    void setCpu64(boolean cpu64);
+
+    /**
+     * @return the _stepping
+     */
+    String getStepping();
+
+    /**
+     * @param _stepping
+     *            the _stepping to set
+     */
+    void setStepping(String _stepping);
+
+    /**
+     * @return the _model
+     */
+    String getModel();
+
+    /**
+     * @param _model
+     *            the _model to set
+     */
+    void setModel(String _model);
+
+    /**
+     * @return the _family
+     */
+    String getFamily();
+
+    /**
+     * @param _family
+     *            the _family to set
+     */
+    void setFamily(String _family);
+
+    /**
+     * Returns the "recent cpu usage" for the whole system by counting ticks
+     * from {@link #getSystemCpuLoadTicks()} between successive calls of this
+     * method, with a minimum interval slightly less than 1 second. If less than
+     * one second has elapsed since the last call of this method, it will return
+     * a calculation based on the tick counts and times of the previous two
+     * calls. If at least a second has elapsed, it will return the average CPU
+     * load for the interval and update the "last called" times. This method is
+     * intended to be used for periodic polling at intervals of 1 second or
+     * longer.
+     * 
+     * @return CPU load between 0 and 1 (100%)
+     */
+    double getSystemCpuLoadBetweenTicks();
+
+    /**
+     * Get System-wide CPU Load tick counters. Returns an array with four
+     * elements representing clock ticks or milliseconds (platform dependent)
+     * spent in User (0), Nice (1), System (2), and Idle (3) states. By
+     * measuring the difference between ticks across a time interval, CPU load
+     * over that interval may be calculated.
+     * 
+     * The Idle time for this method includes system time spent idle waiting for
+     * IO as reported by {@link #getSystemIOWaitTicks()}. The system time
+     * includes system time spent servicing Hardware and Software IRQ requests
+     * as reported by {@link #getSystemIrqTicks()} as well as executing other
+     * virtual hosts (steal) or running a virtual cpu (guest).
+     * 
+     * @return An array of 4 long values representing time spent in User,
+     *         Nice(if applicable), System, and Idle states.
+     */
+    long[] getSystemCpuLoadTicks();
+
+    /**
+     * Get System IOWait tick counters (if available on that Operating System).
+     * Time spent waiting for IO to complete is included in the idle time
+     * calculated by {@link #getSystemCpuLoadTicks()} but is provided separately
+     * for more detail.
+     * 
+     * @return a long value representing time spent idle waiting for IO to
+     *         complete.
+     */
+    long getSystemIOWaitTicks();
+
+    /**
+     * Get System IRQ tick counters (if available on that Operating System).
+     * Time spent servicing hardware and software (Deferred Procedure Call)
+     * interrupts is included in the system time calculated by
+     * {@link #getSystemCpuLoadTicks()} but is provided separately for more
+     * detail.
+     * 
+     * @return an array of two long values representing time spent servicing
+     *         hardware interrupts and software interrupts (DPC)
+     */
+    long[] getSystemIrqTicks();
+
+    /**
+     * Returns the "recent cpu usage" for the whole system from
+     * {@link com.sun.management.OperatingSystemMXBean#getSystemCpuLoad()} if a
+     * user is running the Oracle JVM. This value is a double in the [0.0,1.0]
+     * interval. A value of 0.0 means that all CPUs were idle during the recent
+     * period of time observed, while a value of 1.0 means that all CPUs were
+     * actively running 100% of the time during the recent period being
+     * observed. All values between 0.0 and 1.0 are possible depending of the
+     * activities going on in the system. If the system recent cpu usage is not
+     * available, the method returns a negative value. Calling this method
+     * immediately upon instantiating the {@link CentralProcessor} may give
+     * unreliable results. If a user is not running the Oracle JVM, this method
+     * will default to the behavior and return value of
+     * {@link #getSystemCpuLoadBetweenTicks()}.
+     * 
+     * @return the "recent cpu usage" for the whole system; a negative value if
+     *         not available.
+     */
+    @SuppressWarnings("restriction")
+    double getSystemCpuLoad();
+
+    /**
+     * Returns the system load average for the last minute. This is equivalent
+     * to calling {@link CentralProcessor#getSystemLoadAverage(int)} with an
+     * argument of 1 and returning the first value, and is retained for
+     * compatibility.
+     * 
+     * @return the system load average; or a negative value if not available.
+     */
+    double getSystemLoadAverage();
+
+    /**
+     * Returns the system load average for the number of elements specified, up
+     * to 3, representing 1, 5, and 15 minutes. The system load average is the
+     * sum of the number of runnable entities queued to the available processors
+     * and the number of runnable entities running on the available processors
+     * averaged over a period of time. The way in which the load average is
+     * calculated is operating system specific but is typically a damped
+     * time-dependent average. If the load average is not available, a negative
+     * value is returned. This method is designed to provide a hint about the
+     * system load and may be queried frequently. The load average may be
+     * unavailable on some platforms (e.g., Windows) where it is expensive to
+     * implement this method.
+     * 
+     * @return an array of the system load averages for 1, 5, and 15 minutes
+     *         with the size of the array specified by nelem; or negative values
+     *         if not available.
+     */
+    double[] getSystemLoadAverage(int nelem);
+
+    /**
+     * Returns the "recent cpu usage" for all logical processors by counting
+     * ticks for the processors from {@link #getProcessorCpuLoadTicks()} between
+     * successive calls of this method, with a minimum interval slightly less
+     * than 1 second. If less than one second has elapsed since the last call of
+     * this method, it will return a calculation based on the tick counts and
+     * times of the previous two calls. If at least a second has elapsed, it
+     * will return the average CPU load for the interval and update the
+     * "last called" times. This method is intended to be used for periodic
+     * polling (iterating over all processors) at intervals of 1 second or
+     * longer.
+     * 
+     * @return array of CPU load between 0 and 1 (100%) for each logical
+     *         processor
+     */
+    double[] getProcessorCpuLoadBetweenTicks();
+
+    /**
+     * Get Processor CPU Load tick counters. Returns a two dimensional array,
+     * with {@link #getLogicalProcessorCount()} arrays, each containing four
+     * elements representing clock ticks or milliseconds (platform dependent)
+     * spent in User (0), Nice (1), System (2), and Idle (3) states. By
+     * measuring the difference between ticks across a time interval, CPU load
+     * over that interval may be calculated.
+     * 
+     * The Idle time for this method includes processor time spent idle waiting
+     * for IO as reported by {@link #getSystemIOWaitTicks()}. The system time
+     * includes processor time spent servicing Hardware IRQ requests as reported
+     * by {@link #getSystemIrqTicks()} as well as Software IRQ requests
+     * (softirq), executing other virtual hosts (steal) or running a virtual cpu
+     * (guest).
+     * 
+     * @return A 2D array of logicalProcessorCount x 4 long values representing
+     *         time spent in User, Nice(if applicable), System, and Idle states.
+     */
+    long[][] getProcessorCpuLoadTicks();
+
+    /**
+     * Get the System uptime (time since boot).
+     * 
+     * @return Number of seconds since boot.
+     */
+    long getSystemUptime();
+
+    /**
+     * Get the System/CPU Serial Number, if available. On Linux, this requires
+     * either root permissions, or installation of the (deprecated) HAL library
+     * (lshal command).
+     * 
+     * @return the System/CPU Serial Number, if available, otherwise returns
+     *         "unknown"
+     */
+    String getSystemSerialNumber();
+
+    /**
+     * Get the number of logical CPUs available for processing.
+     * 
+     * @return The number of logical CPUs available.
+     */
+    int getLogicalProcessorCount();
+
+    /**
+     * Get the number of physical CPUs/cores available for processing.
+     * 
+     * @return The number of physical CPUs available.
+     */
+    int getPhysicalProcessorCount();
+}